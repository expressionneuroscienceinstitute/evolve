--- conflicted
+++ resolved
@@ -70,11 +70,7 @@
         config: serializable_universe.config,
         diagnostics: crate::DiagnosticsSystem::new(),
         stats_history: std::collections::VecDeque::new(),
-<<<<<<< HEAD
-        performance_stats: crate::PerformanceStats::new(),
-=======
         performance_stats: crate::PerformanceStats::default(),
->>>>>>> 540e06d7
     };
 
     Ok(sim)
