--- conflicted
+++ resolved
@@ -46,13 +46,16 @@
 pub mod radiative_transfer;
 pub mod jeans_instability;
 
+// Add back missing modules
+pub mod gravitational_collapse;
+pub use gravitational_collapse::{jeans_mass, jeans_length, SinkParticle};
+
+pub mod conservation;
+use conservation::{ConservationEnforcer, ConservationMonitor, ConservationConstraint, EnforcementMethod};
+
 use nalgebra::{Vector3, Matrix3, Complex};
 use serde::{Serialize, Deserialize};
-<<<<<<< HEAD
-use anyhow::{Result};
-=======
 use anyhow::Result;
->>>>>>> 540e06d7
 use std::collections::HashMap;
 use rand::{Rng, thread_rng};
 use rand::distributions::Distribution;
@@ -72,78 +75,6 @@
 pub use constants::*;
 
 // Add missing imports for constants and types
-<<<<<<< HEAD
-use crate::constants::ELEMENTARY_CHARGE as E_CHARGE;
-use crate::utils::K_E;
-use crate::types::{
-    MeasurementBasis, DecayChannel, NuclearShellState,
-    GluonField, ElectronicState, MolecularOrbital, VibrationalMode,
-    PotentialEnergySurface, ReactionCoordinate
-};
-use crate::general_relativity::{C, G, schwarzschild_radius};
-use crate::types::{PhysicsState, FusionReaction, InteractionEvent, InteractionType};
-use crate::gravitational_collapse::MEAN_MOLECULAR_WEIGHT;
-use crate::sph::SphParticle;
-use log::info;
-
-pub mod gravitational_collapse;
-pub use gravitational_collapse::{jeans_mass, jeans_length, SinkParticle};
-
-pub mod conservation;
-
-use conservation::{ConservationEnforcer, ConservationMonitor, ConservationConstraint, EnforcementMethod};
-
-/// Fundamental particle types in the Standard Model
-#[derive(Debug, Clone, Copy, PartialEq, Eq, Hash, Serialize, Deserialize)]
-pub enum ParticleType {
-    // Quarks
-    Up, Down, Charm, Strange, Top, Bottom,
-    
-    // Leptons
-    Electron, ElectronNeutrino, ElectronAntiNeutrino, 
-    Muon, MuonNeutrino, MuonAntiNeutrino,
-    Tau, TauNeutrino, TauAntiNeutrino,
-    
-    // Antiparticles
-    Positron,
-    
-    // Gauge bosons
-    Photon, WBoson, WBosonMinus, ZBoson, Gluon,
-    
-    // Scalar bosons
-    Higgs,
-    
-    // Composite particles
-    Proton, Neutron, 
-    
-    // Light mesons (π, K, η)
-    PionPlus, PionMinus, PionZero,
-    KaonPlus, KaonMinus, KaonZero,
-    Eta,
-    
-    // Baryons (Λ, Σ, Ξ, Ω)
-    Lambda, SigmaPlus, SigmaMinus, SigmaZero,
-    XiMinus, XiZero, OmegaMinus,
-    
-    // Heavy quarkonium states
-    JPsi, Upsilon,
-    
-    // Atomic nuclei (by mass number)
-    Hydrogen, Helium, Lithium, Carbon, Nitrogen, Oxygen, Fluorine, Silicon, Phosphorus, Sulfur, Chlorine, Bromine, Iodine, Iron, // ... etc
-    
-    // Atoms
-    HydrogenAtom, HeliumAtom, CarbonAtom, OxygenAtom, IronAtom,
-    
-    // Molecules
-    H2, H2O, CO2, CH4, NH3, // ... complex molecules
-    
-    // Sink particles for gravitational collapse (protostars, stars)
-    SinkParticle,
-    
-    // Dark matter candidate
-    DarkMatter,
-}
-=======
 use crate::utils::K_E;
 use crate::general_relativity::{C, G, schwarzschild_radius};
 use crate::types::{PhysicsState, FusionReaction, InteractionEvent, InteractionType, MeasurementBasis, BoundaryConditions, MolecularOrbital, VibrationalMode, PotentialEnergySurface, ReactionCoordinate, NuclearShellState, ElectronicState};
@@ -158,7 +89,6 @@
 
 // Re-export canonical ParticleType from shared physics_types crate
 pub use physics_types::ParticleType;
->>>>>>> 540e06d7
 
 /// Individual fundamental particle
 #[derive(Debug, Clone, Serialize, Deserialize)]
@@ -306,7 +236,6 @@
     }
 }
 
-<<<<<<< HEAD
 /// Color charge for strong force
 #[derive(Debug, Clone, Copy, Serialize, Deserialize)]
 pub enum ColorCharge {
@@ -359,8 +288,6 @@
     }
 }
 
-=======
->>>>>>> 540e06d7
 /// Quantum field representation
 #[derive(Debug, Clone, Serialize, Deserialize)]
 pub struct QuantumField {
@@ -2397,18 +2324,6 @@
 
 // Add a stub for map_particle_type_to_shared if not present
 fn map_particle_type_to_shared(pt: ParticleType) -> shared_types::ParticleType {
-<<<<<<< HEAD
-    // TODO: Implement real mapping
-    shared_types::ParticleType::Proton
-}
-
-#[derive(Debug, Clone, Serialize, Deserialize)]
-pub enum BoundaryConditions {
-    Periodic,
-    Dirichlet,
-    Neumann,
-}
-=======
     use shared_types::ParticleType as S;
     match pt {
         ParticleType::WBoson | ParticleType::WBosonMinus => S::WMinus,
@@ -2421,56 +2336,9 @@
     }
 }
 
-fn map_particle_type_from_shared(pt: shared_types::ParticleType) -> ParticleType {
-    match pt {
-        shared_types::ParticleType::WPlus | shared_types::ParticleType::WMinus => ParticleType::WBoson,
-        shared_types::ParticleType::Z => ParticleType::ZBoson,
-        shared_types::ParticleType::Photon => ParticleType::Photon,
-        shared_types::ParticleType::Electron => ParticleType::Electron,
-        _ => ParticleType::DarkMatter,
-    }
-}
-
-fn map_interaction_type(it: shared_types::InteractionType) -> InteractionType {
-    match it {
-        shared_types::InteractionType::Elastic | shared_types::InteractionType::Inelastic | shared_types::InteractionType::ElectromagneticScattering => InteractionType::ElectromagneticScattering,
-        shared_types::InteractionType::WeakDecay | shared_types::InteractionType::Decay => InteractionType::WeakDecay,
-        shared_types::InteractionType::StrongInteraction => InteractionType::StrongInteraction,
-        shared_types::InteractionType::GravitationalAttraction => InteractionType::GravitationalAttraction,
-        shared_types::InteractionType::Fusion => InteractionType::NuclearFusion,
-        shared_types::InteractionType::Fission => InteractionType::NuclearFission,
-        shared_types::InteractionType::PairProduction => InteractionType::PairProduction,
-        shared_types::InteractionType::Annihilation => InteractionType::Annihilation,
-        _ => InteractionType::ElectromagneticScattering,
-    }
-}
-
-impl QuantumField {
-    /// Create a new quantum field on a basic cubic lattice. This is a lightweight placeholder that
-    /// fulfils type requirements without incurring heavy allocations.
-    pub fn new(field_type: FieldType, _grid: &crate::spatial::SpacetimeGrid) -> anyhow::Result<Self> {
-        use nalgebra::{Vector3, Complex};
-        use std::collections::HashMap;
-
-        // Very small 8³ lattice to keep memory footprint reasonable.
-        const GRID: usize = 8;
-        let field_values = vec![vec![vec![Complex::new(0.0, 0.0); GRID]; GRID]; GRID];
-        let field_derivatives = vec![vec![vec![Vector3::zeros(); GRID]; GRID]; GRID];
-
-        Ok(Self {
-            field_type,
-            field_values,
-            field_derivatives,
-            vacuum_expectation_value: Complex::new(0.0, 0.0),
-            coupling_constants: HashMap::new(),
-            lattice_spacing: 1e-15,
-            boundary_conditions: crate::types::BoundaryConditions::Periodic,
-        })
-    }
-}
-
-// Backward-compatibility re-exports. These items lived at the crate root in
-// earlier versions; downstream crates still expect them to be available here.
-// Re-exporting avoids a sweeping refactor across the workspace.
-pub use types::{ElementTable, MaterialType, EnvironmentProfile, StratumLayer};
->>>>>>> 540e06d7
+#[derive(Debug, Clone, Serialize, Deserialize)]
+pub enum BoundaryConditions {
+    Periodic,
+    Dirichlet,
+    Neumann,
+}