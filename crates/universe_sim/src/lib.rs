//! Universe Simulation Core Library
//! Provides high-level orchestration of cosmic evolution, physics engine integration, and AI systems.

#![cfg_attr(all(not(feature = "unstable-universe"), not(test)), deny(warnings, clippy::all, clippy::pedantic))]
#![cfg_attr(feature = "unstable-universe", allow(dead_code))]

use anyhow::{Result, anyhow};
use diagnostics::DiagnosticsSystem;
use nalgebra::Vector3;
use physics_engine::{
    PhysicsEngine,
    FundamentalParticle,
    QuantumState,
};
use rand::Rng;
use std::collections::HashMap;
<<<<<<< HEAD
use std::time::{Duration};
=======
use std::time::Duration;
>>>>>>> 540e06d7
use uuid::Uuid;

use std::collections::VecDeque;
<<<<<<< HEAD
use serde_json::{json};
use crate::storage::{Store, AgentLineage, CelestialBody};
use tracing::{info, warn, debug};
use crate::config::SimulationConfig;
// Agent config is now part of SimulationConfig
=======
use serde_json::json;
use crate::storage::{Store, AgentLineage, CelestialBody};
>>>>>>> 540e06d7

pub mod config;
pub mod cosmic_era;
pub mod evolution;
pub mod persistence;
pub mod storage;
pub mod world;

pub use physics_engine;
pub use storage::{CelestialBodyType, PlanetClass, StellarEvolution, StellarPhase, ParticleStore};

/// Calculate relativistic total energy from momentum and mass
/// E = sqrt((pc)^2 + (mc^2)^2) where c = speed of light
#[allow(dead_code)]
fn calculate_relativistic_energy(momentum: &Vector3<f64>, mass: f64) -> f64 {
    // Use utility function from physics_engine
    physics_engine::utils::math::calculate_relativistic_energy(momentum, mass)
}

/// Core universe simulation structure
pub struct UniverseSimulation {
    pub store: Store,                          // SoA data store
    /// ECS world used only for high-level queries in unit tests and systems that
    /// still rely on Bevy-style APIs. Over time, the project is migrating to
    /// the custom SoA `Store`, but we keep this lightweight `World` around to
    /// satisfy legacy code while the transition is in progress.
    // pub world: World,
    pub physics_engine: PhysicsEngine,         // Physics simulation
    pub current_tick: u64,                     // Simulation time
    pub tick_span_years: f64,                  // Years per tick (default 1M)
    pub target_ups: f64,                       // Updates per second target
    pub universe_state: cosmic_era::UniverseState, // Current universe physical state
    pub config: config::SimulationConfig,      // Configuration
    pub diagnostics: DiagnosticsSystem,        // Performance monitoring
    pub physical_transitions: Vec<cosmic_era::PhysicalTransition>, // Record of major transitions
    /// Historical simulation statistics recorded each tick (limited length)
    pub stats_history: VecDeque<SimulationStats>,
    pub performance_stats: PerformanceStats,
}

/// Maximum number of historical statistics points to keep in memory
#[allow(dead_code)]
const MAX_STATS_HISTORY: usize = 10_000;

/// Performance tracking for simulation steps
#[derive(Debug, Default)]
pub struct PerformanceStats {
    step_times: VecDeque<Duration>,
    max_history: usize,
}

impl PerformanceStats {
    pub fn new() -> Self {
        Self {
            step_times: VecDeque::new(),
            max_history: 1000,
        }
    }
    
    pub fn add_step_time(&mut self, duration: Duration) {
        self.step_times.push_back(duration);
        if self.step_times.len() > self.max_history {
            self.step_times.pop_front();
        }
    }
    
    pub fn average_step_time(&self) -> Duration {
        if self.step_times.is_empty() {
            Duration::from_secs(0)
        } else {
            let total: Duration = self.step_times.iter().sum();
            total / self.step_times.len() as u32
        }
    }
}

/// Cosmological parameters for universe expansion
#[derive(Debug, Clone)]
pub struct CosmologicalParameters {
    pub hubble_constant: f64,      // H₀ in km/s/Mpc
    pub omega_matter: f64,         // Ωₘ
    pub omega_lambda: f64,         // ΩΛ
    pub omega_baryon: f64,         // Ωᵦ
    pub scale_factor: f64,         // a(t)
    pub redshift: f64,             // z
    pub age_of_universe: f64,      // t in Gyr
    pub enable_expansion: bool,
}

impl UniverseSimulation {
    /// Create a new universe simulation
    pub fn new(config: config::SimulationConfig) -> Result<Self> {
        let store = Store::new();
        let physics_engine = PhysicsEngine::new()?;
        // let world = World::default();

        Ok(Self {
            store,
            // world,
            physics_engine,
            current_tick: 0,
            tick_span_years: config.tick_span_years,
            target_ups: config.target_ups,
            universe_state: cosmic_era::UniverseState::initial(),
            config,
            diagnostics: DiagnosticsSystem::new(),
            physical_transitions: Vec::new(),
            stats_history: VecDeque::new(),
            performance_stats: PerformanceStats::default(),
        })
    }

    /// Initialize with Big Bang conditions
    pub fn init_big_bang(&mut self) -> Result<()> {
        // Reset to initial universe state
        self.universe_state = cosmic_era::UniverseState::initial();
        
        // Print initial configuration
        println!("🚀 INITIALIZING BIG BANG CONDITIONS");
        println!("   Initial particle count: {}", self.config.initial_particle_count);
        println!("   Tick span years: {}", self.tick_span_years);
        println!("   Target UPS: {}", self.target_ups);
        
        // Create initial particle soup
        self.spawn_initial_particles()?;
        
        // Initialize cosmic background
        self.init_cosmic_background()?;
        
        // Print physics engine initial state
        println!("📊 PHYSICS ENGINE INITIAL STATE:");
        println!("   Temperature: {:.2e} K", self.physics_engine.temperature);
        println!("   Energy density: {:.2e} J/m³", self.physics_engine.energy_density);
        println!("   Volume: {:.2e} m³", self.physics_engine.volume);
        println!("   Particles: {}", self.physics_engine.particles.len());
        println!("   Nuclei: {}", self.physics_engine.nuclei.len());
        println!("   Atoms: {}", self.physics_engine.atoms.len());
        println!("   Molecules: {}", self.physics_engine.molecules.len());
        
        // Count entities in our new store
        let particle_count = self.store.particles.count;
        println!("   Store Particle Count: {}", particle_count);
        
        // Print sample of initial particles
        if particle_count > 0 {
            println!("📍 SAMPLE OF INITIAL PARTICLES:");
            for i in 0..5.min(particle_count) {
                println!("   Particle {}: mass={:.2e} kg, temp={:.1} K, pos=({:.1e}, {:.1e}, {:.1e})", 
                    i, self.store.particles.mass[i], self.store.particles.temperature[i], 
                    self.store.particles.position[i].x, self.store.particles.position[i].y, 
                    self.store.particles.position[i].z);
            }
        }
        
        Ok(())
    }

    /// Spawn initial particles after Big Bang
    fn spawn_initial_particles(&mut self) -> Result<()> {
        use rand::Rng;
        let mut rng = rand::thread_rng();
        
        // Create primordial hydrogen and helium
        let num_particles = self.config.initial_particle_count;
        
        for _ in 0..num_particles {
            let position = Vector3::new(
                rng.gen_range(-1e15..1e15), // ±1000 light-years
                rng.gen_range(-1e15..1e15),
                rng.gen_range(-1e15..1e15),
            );
            
            let velocity = Vector3::new(
                rng.gen_range(-1e6..1e6), // ±1000 km/s
                rng.gen_range(-1e6..1e6),
                rng.gen_range(-1e6..1e6),
            );
            
            // 75% hydrogen, 25% helium (by number)
            let (mass, charge) = if rng.gen::<f64>() < 0.75 {
                // Hydrogen
                (1.67262e-27, 1.602176e-19) // Proton
            } else {
                // Helium
                (6.64466e-27, 2.0 * 1.602176e-19) // Alpha particle
            };
            
            self.store.particles.add(
                position,
                velocity,
                mass,
                charge,
                3000.0,  // 3000 K initial temperature
                1e-23, // Default entropy
            );
        }
        
        Ok(())
    }

    /// Initialize cosmic background radiation and temperature
    fn init_cosmic_background(&mut self) -> Result<()> {
        // Set initial temperature and energy density based on config
        self.physics_engine.temperature = self.config.big_bang_temperature;
        self.physics_engine.energy_density =
            cosmic_era::calculate_energy_density(self.config.big_bang_temperature);
        Ok(())
    }

<<<<<<< HEAD
    /// Main simulation tick (alias for step with default dt)
    pub fn tick(&mut self) -> Result<()> {
        // Run the standard step
        let result = self.step();

        // Emit progress logs every tick. When verbose mode is enabled at the CLI level, these
        // `tracing::info!` logs will be shown in the console, giving continuous insight into the
        // simulation. We still keep the redundant `println!` for the first few ticks to guarantee
        // visibility even if tracing is mis-configured.

        use tracing::debug;
        debug!(
            tick = self.current_tick,
            age_gyr = self.universe_state.age_gyr,
            particle_count = self.physics_engine.particles.len(),
            target_ups = self.target_ups,
            "simulation progress"
        );

        // To avoid overwhelming stdout, we only print the plaintext message for the first 10 ticks.
        if self.current_tick <= 10 {
            println!(
                "[progress] tick={} age_gyr={:.4} particles={} UPS_target={}",
                self.current_tick,
                self.universe_state.age_gyr,
                self.physics_engine.particles.len(),
                self.target_ups
            );
        }

        result
    }

    /// Main simulation step
    pub fn step(&mut self) -> Result<()> {
         // Increment tick counter
         self.current_tick += 1;
         
         // Track performance
         let start_time = std::time::Instant::now();
         
         // Run physics simulation step
         self.physics_engine.step()?;
         
         // Update cosmic state from simulation results
         self.update_universe_state()?;
         
         // Process stellar evolution
         // TODO: Pass dt if needed, or use self.physics_engine.time_step
         self.process_stellar_evolution(self.physics_engine.time_step)?;
         
         // Process agent evolution on habitable worlds
         self.process_agent_evolution(self.physics_engine.time_step)?;
         
         // Apply cosmological expansion effects to universe-scale properties
         self.apply_cosmological_effects(self.physics_engine.time_step)?;
         
         // Update persistence layer
         // Auto-save functionality removed for now - will be handled by CLI
         
         // Track performance
         let step_duration = start_time.elapsed();
         self.performance_stats.add_step_time(step_duration);
         
         Ok(())
     }
=======
    /// Main simulation tick
    pub fn step(&mut self, dt: f64) -> Result<()> {
        // Increment tick counter
        self.current_tick += 1;
        
        // Track performance
        let start_time = std::time::Instant::now();
        
        // Run physics simulation step
        self.physics_engine.step(dt)?;
        
        // Update cosmic state from simulation results
        self.update_universe_state()?;
        
        // Process stellar evolution
        self.process_stellar_evolution(dt)?;
        
        // Process agent evolution on habitable worlds
        self.process_agent_evolution(dt)?;
        
        // Apply cosmological expansion effects to universe-scale properties
        self.apply_cosmological_effects(dt)?;
        
        // Persistence layer TODO: implement checkpointing using persistence module.
        // Disabled for now to allow compilation.
        
        // Track performance
        let step_duration = start_time.elapsed();
        self.performance_stats.add_step_time(step_duration);
        
        Ok(())
    }
>>>>>>> 540e06d7

    /// Update universe state based on age
    fn update_universe_state(&mut self) -> Result<()> {
        // Very lightweight placeholder: compute age and a basic description
        let previous_state = self.universe_state.clone();

        // Update age (in Gyr)
        self.universe_state.age_gyr = self.universe_age_gyr();

        // Propagate average temperature directly from physics engine for now
        self.universe_state.mean_temperature = self.physics_engine.temperature;

        // Re-use helper from cosmic_era to create descriptive text if needed
        // Here we skip expensive calculations and only update essential fields.

        // Detect major transitions (placeholder)
        self.detect_physical_transitions(&previous_state)?;

        Ok(())
    }

    /// Detect and record major physical transitions in the universe
    fn detect_physical_transitions(
        &mut self,
        _previous_state: &cosmic_era::UniverseState,
    ) -> Result<()> {
        // Placeholder – in full implementation, compare states and push transitions.
        Ok(())
    }

    /// Update physics simulation
    #[allow(dead_code)]
    fn update_physics(&mut self) -> Result<()> {
        // Advance physics engine if available; ignore errors for placeholder
        let _ = self.physics_engine.step();
        Ok(())
    }

    /// Update agent evolution and behavior
    #[allow(dead_code)]
    fn update_agent_evolution(&mut self) -> Result<()> {
        // This will be implemented in the agents module
        // For now, just a placeholder
        Ok(())
    }

    /// Update cosmic-scale processes based on current physical conditions
<<<<<<< HEAD
    #[allow(dead_code)]
    fn update_cosmic_processes(&mut self, _dt: f64) -> Result<()> {
        // Currently we model only stellar evolution and star formation.
        // Planet formation and other processes are stubbed for now.
        // Note: stellar evolution is handled directly in step()
=======
    fn update_cosmic_processes(&mut self, dt: f64) -> Result<()> {
        // Currently we model only stellar evolution and star formation.
        // Planet formation and other processes are stubbed for now.
        self.process_stellar_evolution(dt)?;
>>>>>>> 540e06d7
        self.process_star_formation()?;
        Ok(())
    }

    /// Process stellar evolution based on nuclear burning
    fn process_stellar_evolution(&mut self, dt: f64) -> Result<()> {
        let _dt_years = dt;

        // Iterate over all stellar evolution records.
        let mut death_events: Vec<usize> = Vec::new();

        for evolution in &mut self.store.stellar_evolutions {
            let entity_id = evolution.entity_id;
            let body = self
                .store
                .celestials
                .get_mut(entity_id)
                .expect("Invalid entity_id in StellarEvolution");

            // 1. Advance age.
            body.age += dt;

            // 2. Evolve core.
            let _energy_generated = evolution.evolve(body.mass, dt)?;

            // 3. Update global properties.
            body.radius = Self::calculate_stellar_radius(body.mass);
            body.luminosity = Self::calculate_stellar_luminosity(body.mass);
            body.temperature = Self::calculate_stellar_temperature(body.mass);

            // 4. Composition update placeholder.
            Self::update_stellar_composition(body, evolution);

            // 5. Check for death event.
            if matches!(
                evolution.evolutionary_phase,
                StellarPhase::WhiteDwarf | StellarPhase::NeutronStar | StellarPhase::BlackHole
            ) {
                death_events.push(entity_id);
            }
        }

        // Process deaths after main loop to avoid mutable aliasing.
        for entity_id in death_events {
            let body_clone = self.store.celestials[entity_id].clone();
            let evolution_clone = self
                .store
                .stellar_evolutions
                .iter()
                .find(|e| e.entity_id == entity_id)
                .expect("Missing evolution record")
                .clone();
            self.process_stellar_death(entity_id, &body_clone, &evolution_clone)?;
        }

        Ok(())
    }

    /// Update stellar composition based on nuclear burning products (placeholder)
    fn update_stellar_composition(
        _body: &mut CelestialBody,
        _evolution: &StellarEvolution,
    ) {
        // For the current lightweight implementation we do not attempt to
        // propagate the detailed isotopic yields to the outer layers. A full
        // treatment would involve solving diffusive mixing equations and
        // convective dredge-up. Here we just leave a placeholder for future
        // work while keeping the function non-panic.
    }

    /// Handle the death of a star
    fn process_stellar_death(
        &mut self,
        _entity_id: usize,
        _body: &CelestialBody,
        _evolution: &StellarEvolution,
    ) -> Result<()> {
        // At this resolution we simply note that a stellar death occurred
        // and update global counters. Detailed remnant creation and gas
        // ejection will be handled in dedicated modules.
        Ok(())
    }

    /// Handle nucleosynthesis in supernova explosions
    #[allow(dead_code)]
    fn process_supernova_nucleosynthesis(&mut self) -> Result<()> {
        Ok(())
    }

    /// Create enriched gas clouds from stellar death events
    #[allow(dead_code)]
    fn create_enriched_gas_cloud(
        &mut self,
        _star: &CelestialBody,
        _evolution: &StellarEvolution,
    ) -> Result<()> {
        Ok(())
    }

    /// Handle r-process nucleosynthesis in neutron star mergers
    #[allow(dead_code)]
    fn process_r_process_nucleosynthesis(&self, _star: &CelestialBody) -> Result<()> {
        Ok(())
    }

    /// Form new stars from dense gas clouds
    #[allow(dead_code)]
    fn process_star_formation(&mut self) -> Result<()> {
        use rand::Rng;
        // For performance in tiny unit-tests we cap star formation attempts.
        const MAX_ATTEMPTS_PER_TICK: usize = 5;

        let mut rng = rand::thread_rng();

        for _ in 0..MAX_ATTEMPTS_PER_TICK {
            // Very simple density criterion: require at least N gas particles
            if self.store.particles.count < 100 {
                break; // Not enough gas to collapse
            }

            // Stochastic trigger – tune so that low-memory tests form a few stars
            if rng.gen::<f64>() > 0.02 {
                continue; // Skip this attempt
            }

            // 1. Sample stellar mass
            let mass_kg = self.sample_stellar_mass_from_imf(&mut rng);

            // 2. Create CelestialBody record (stars initially have no planets/life)
            let stellar_body = CelestialBody {
                id: Uuid::new_v4(),
                entity_id: 0, // to be overwritten
                body_type: CelestialBodyType::Star,
                mass: mass_kg,
                radius: Self::calculate_stellar_radius(mass_kg),
                luminosity: Self::calculate_stellar_luminosity(mass_kg),
                temperature: Self::calculate_stellar_temperature(mass_kg),
                age: 0.0,
                composition: physics_engine::types::ElementTable::new(),
                has_planets: false,
                has_life: false,
            };

            let entity_id = self.store.spawn_celestial(stellar_body);

            // 3. Create StellarEvolution track and link entity ID
            let mut evolution = StellarEvolution::new(mass_kg);
            evolution.entity_id = entity_id;
            self.store.stellar_evolutions.push(evolution);

            // 4. Remove gas mass equal to star mass from particle store (very crude – remove first N particles)
            let mut mass_removed = 0.0;
            while mass_removed < mass_kg && self.store.particles.count > 0 {
                // Pop last particle (O(1) removal in SoA by swapping)
                self.store.particles.count -= 1;
                let idx = self.store.particles.count;
                mass_removed += self.store.particles.mass.swap_remove(idx);
                self.store.particles.position.swap_remove(idx);
                self.store.particles.velocity.swap_remove(idx);
                self.store.particles.acceleration.swap_remove(idx);
                self.store.particles.charge.swap_remove(idx);
                self.store.particles.temperature.swap_remove(idx);
                self.store.particles.entropy.swap_remove(idx);
            }
        }

        Ok(())
    }

    /// Sample a stellar mass from the Initial Mass Function (IMF)
    #[allow(dead_code)]
    fn sample_stellar_mass_from_imf<R: Rng>(&self, rng: &mut R) -> f64 {
        // Salpeter IMF (α = 2.35) in the range 0.08 – 100 M☉.
        const ALPHA: f64 = 2.35;
        const M_MIN_MSUN: f64 = 0.08;
        const M_MAX_MSUN: f64 = 100.0;
        const M_SUN: f64 = 1.989e30;

        // Inverse-transform sampling
        let u: f64 = rng.gen();
        let exponent = 1.0 - ALPHA;
        let m_min_pow = M_MIN_MSUN.powf(exponent);
        let m_max_pow = M_MAX_MSUN.powf(exponent);
        let m_sample_pow = m_min_pow + u * (m_max_pow - m_min_pow);
        let mass_msun = m_sample_pow.powf(1.0 / exponent);

        mass_msun * M_SUN
    }

    /// Find a suitable site for star formation
    #[allow(dead_code)]
    fn find_star_formation_site<R: Rng>(&self, rng: &mut R) -> Result<Vector3<f64>> {
        // Uniform sampling within a sphere of radius equal to the current
        // universe radius (converted to metres). This is obviously not
        // realistic but suffices for the integration tests.
        let radius_ly = self.config.universe_radius_ly;
        let radius_m = radius_ly * 9.460_730_472e15; // metres per ly

        // Generate random point inside the sphere.
        let u: f64 = rng.gen();
        let v: f64 = rng.gen();
        let w: f64 = rng.gen();

        let r = radius_m * u.cbrt();
        let theta = (1.0 - 2.0 * v).acos();
        let phi = 2.0 * std::f64::consts::PI * w;

        Ok(Vector3::new(
            r * theta.sin() * phi.cos(),
            r * theta.sin() * phi.sin(),
            r * theta.cos(),
        ))
    }

    /// Calculate stellar radius from mass (simplified)
    fn calculate_stellar_radius(mass: f64) -> f64 {
        const M_SUN: f64 = 1.989e30;
        let mass_solar = mass / M_SUN;
        physics_engine::utils::stellar::calculate_stellar_radius(mass_solar)
    }

    /// Calculate stellar luminosity from mass (simplified)
    fn calculate_stellar_luminosity(mass: f64) -> f64 {
        const M_SUN: f64 = 1.989e30;
        let mass_solar = mass / M_SUN;
        physics_engine::utils::stellar::calculate_stellar_luminosity(mass_solar)
    }

    /// Calculate stellar surface temperature from mass (simplified)
    fn calculate_stellar_temperature(mass: f64) -> f64 {
        const M_SUN: f64 = 1.989e30;
        let mass_solar = mass / M_SUN;
        physics_engine::utils::stellar::calculate_stellar_temperature(mass_solar)
    }

    /// Form planets around existing stars
    #[allow(dead_code)]
    fn process_planet_formation(&mut self) -> Result<()> {
        use physics_engine::types::{ElementTable, MaterialType, EnvironmentProfile, StratumLayer};

        let mut rng = rand::thread_rng();
        // Conversion constants
        const AU_M: f64 = 1.495978707e11; // Astronomical unit in metres
        const EARTH_MASS_KG: f64 = 5.972e24;

        // Build a temporary vector of star indices to appease the borrow checker.
        let star_indices: Vec<usize> = self
            .store
            .celestials
            .iter()
            .enumerate()
            .filter_map(|(idx, body)| {
                if matches!(body.body_type, CelestialBodyType::Star) && !body.has_planets {
                    Some(idx)
                } else {
                    None
                }
            })
            .collect();

        for star_idx in star_indices {
            // Determine number of planets (Poisson-like distribution with λ = 3)
            let planet_count = rng.gen_range(0..=10);
            if planet_count == 0 {
                // Mark that we attempted formation even if none were created so we don't try again
                self.store.celestials[star_idx].has_planets = true;
                continue;
            }

            let stellar_luminosity = self.store.celestials[star_idx].luminosity;
            for _ in 0..planet_count {
                // 1. Orbital parameters
                let orbital_radius_au: f64 = {
                    // Log-uniform between 0.1-30 AU
                    let log_r = rng.gen_range((-1.0_f64).ln()..(30.0_f64).ln());
                    log_r.exp()
                };
                let orbital_radius_m = orbital_radius_au * AU_M;

                // 2. Estimate equilibrium temperature (simplified black-body)
                // T_eq = [ (L*(1−A)) / (16πσd²) ]^{1/4}
                const ALBEDO: f64 = 0.3; // Average Earth-like albedo
                const SIGMA: f64 = 5.670374419e-8; // Stefan-Boltzmann constant
                let t_eq = ((stellar_luminosity * (1.0 - ALBEDO))
                    / (16.0 * std::f64::consts::PI * SIGMA * orbital_radius_m.powi(2)))
                    .powf(0.25);

                // 3. Planet mass (log-uniform 0.1-300 Earth masses)
                let mass_earth = {
                    let log_m = rng.gen_range((-1.0_f64).ln()..(300.0_f64).ln());
                    log_m.exp()
                };
                let mass_kg = mass_earth * EARTH_MASS_KG;

                // 4. Radius via mass-radius power law (R ∝ M^{0.27} for terrestrial, 0.5 for giant)
                let radius_m = if mass_earth < 10.0 {
                    6.371e6 * mass_earth.powf(0.27) // Earth radius scaling
                } else {
                    // Gas/ice giants—use different scaling
                    7.1492e7 * (mass_earth / 317.8).powf(0.5) // Jupiter radius scaling
                };

                // 5. Classify planet
                let planet_class = if (t_eq - 288.0).abs() < 50.0 {
                    PlanetClass::E // Earth-like within habitable zone
                } else if t_eq < 200.0 {
                    PlanetClass::I // Ice world
                } else if t_eq > 500.0 {
                    PlanetClass::T // Toxic / hot
                } else {
                    PlanetClass::D // Desert or generic terrestrial
                };

                // 6. Habitability score (very rough heuristic)
                let habitability_score = match planet_class {
                    PlanetClass::E => 1.0,
                    PlanetClass::D => 0.4,
                    PlanetClass::I => 0.2,
                    PlanetClass::T => 0.1,
                    PlanetClass::G => 0.0, // Gas dwarfs not habitable for surface life
                } * (1.0 - (t_eq - 288.0).abs() / 288.0).max(0.0);

                // 7. Build CelestialBody record
                let mut composition = ElementTable::new();
                composition.set_abundance(1, 700_000); // H
                composition.set_abundance(8, 100_000); // O
                composition.set_abundance(6, 50_000); // C

                let planet_body = CelestialBody {
                    id: Uuid::new_v4(),
                    entity_id: 0, // Placeholder, will be overwritten by spawn_celestial
                    body_type: CelestialBodyType::Planet,
                    mass: mass_kg,
                    radius: radius_m,
                    luminosity: 0.0,
                    temperature: t_eq,
                    age: 0.0,
                    composition: composition.clone(),
                    has_planets: false,
                    has_life: false,
                };
                let entity_id = self.store.spawn_celestial(planet_body);

                // 8. Build PlanetaryEnvironment record
                let env_profile = EnvironmentProfile {
                    liquid_water: if planet_class == PlanetClass::E && t_eq > 273.0 && t_eq < 373.0 {
                        1.0
                    } else {
                        0.0
                    },
                    atmos_oxygen: if planet_class == PlanetClass::E { 0.21 } else { 0.0 },
                    atmos_pressure: 101_325.0, // 1 atm by default
                    temp_celsius: t_eq - 273.15,
                    radiation: 1.0, // Placeholder
                    energy_flux: stellar_luminosity / (4.0 * std::f64::consts::PI * orbital_radius_m.powi(2)),
                    shelter_index: 0.1,
                    hazard_rate: 0.01,
                };

                // Basic two-layer crust model
                let strata = vec![
                    StratumLayer {
                        thickness_m: 30_000.0,
                        material_type: MaterialType::Topsoil,
                        bulk_density: 1800.0,
                        elements: composition.clone(),
                    },
                    StratumLayer {
                        thickness_m: 1.0e6,
                        material_type: MaterialType::Subsoil,
                        bulk_density: 4500.0,
                        elements: composition,
                    },
                ];

                self.store.planetary_environments.push(storage::PlanetaryEnvironment {
                    entity_id,
                    profile: env_profile,
                    stratigraphy: strata,
                    planet_class,
                    habitability_score,
                });
            }

            // Mark star as having planetary system
            self.store.celestials[star_idx].has_planets = true;
        }

        Ok(())
    }

    /// Handle the emergence of life on habitable planets
    #[allow(dead_code)]
    fn process_life_emergence(&mut self) -> Result<()> {
        use rand::Rng;
        let mut rng = rand::thread_rng();
        const LIFE_PROB_PER_TICK: f64 = 0.001; // 0.1% chance per suitable planet per tick

        // Build quick environment lookup
        let mut env_map: HashMap<usize, &mut crate::storage::PlanetaryEnvironment> = self
            .store
            .planetary_environments
            .iter_mut()
            .map(|env| (env.entity_id, env))
            .collect();

        for body in &mut self.store.celestials {
            if !matches!(body.body_type, CelestialBodyType::Planet) || body.has_life {
                continue;
            }
            // Need environment
            if let Some(env) = env_map.get_mut(&body.entity_id) {
                if env.habitability_score < 0.8 {
                    continue;
                }
                if rng.gen::<f64>() < LIFE_PROB_PER_TICK {
                    // Life emerges!
                    body.has_life = true;
                    // Seed a lineage record
                    let lineage = AgentLineage {
                        id: Uuid::new_v4(),
                        on_celestial_id: body.entity_id,
                        parent_id: None,
                        code_hash: format!("{:x}", md5::compute(b"initial_genome")),
                        generation: 0,
                        fitness: 1.0,
                        sentience_level: 0.0,
                        industrialization_level: 0.0,
                        digitalization_level: 0.0,
                        tech_level: 0.0,
                        immortality_achieved: false,
                        last_mutation_tick: self.current_tick,
                    };
                    self.store.agents.push(lineage);
                    // Slightly improve habitability due to biosphere feedback
                    env.habitability_score = (env.habitability_score + 0.05).min(1.0);
                }
            }
        }
        Ok(())
    }

    /// Check if victory conditions have been met
    #[allow(dead_code)]
    fn check_victory_conditions(&mut self) -> Result<()> {
        Ok(())
    }

    pub fn universe_age_years(&self) -> f64 {
        self.current_tick as f64 * self.tick_span_years
    }

    pub fn universe_age_gyr(&self) -> f64 {
        self.universe_age_years() / 1e9
    }

    pub fn get_diagnostics(&self) -> &DiagnosticsSystem {
        &self.diagnostics
    }

    pub fn get_diagnostics_mut(&mut self) -> &mut DiagnosticsSystem {
        &mut self.diagnostics
    }

    /// Retrieve comprehensive statistics about the current state of the simulation.
    pub fn get_stats(&mut self) -> Result<SimulationStats> {
        let (star_count, stellar_stats) = self.calculate_stellar_statistics();
        let energy_stats = self.calculate_energy_statistics();
        let chemical_stats = self.calculate_chemical_composition();
        let planetary_stats = self.calculate_planetary_statistics();
        let evolution_stats = self.calculate_evolution_statistics();
        let performance_stats = self.calculate_physics_performance();
        let cosmic_stats = self.calculate_cosmic_structure();
        
        Ok(SimulationStats {
            // Basic metrics
            current_tick: self.current_tick,
            universe_age_gyr: self.universe_age_gyr(),
            universe_description: self.config.simulation_seed.map_or("N/A".to_string(), |s| s.to_string()),
            target_ups: self.config.target_ups,
            
            // Population counts
            particle_count: self.store.particles.count,
            celestial_body_count: self.store.celestials.len(),
            planet_count: planetary_stats.total_count,
            lineage_count: self.store.agents.len(),
            
            // Stellar statistics
            star_count,
            stellar_formation_rate: stellar_stats.formation_rate,
            average_stellar_mass: stellar_stats.average_mass,
            stellar_mass_distribution: stellar_stats.mass_distribution.into_iter().map(|(mass, _count)| mass).collect(),
            main_sequence_stars: stellar_stats.main_sequence_count,
            evolved_stars: stellar_stats.evolved_count,
            stellar_remnants: stellar_stats.remnant_count,
            
            // Energy distribution
            total_energy: energy_stats.total,
            kinetic_energy: energy_stats.kinetic,
            potential_energy: energy_stats.potential,
            radiation_energy: energy_stats.radiation,
            nuclear_binding_energy: energy_stats.binding,
            average_temperature: energy_stats.average_temperature,
            energy_density: energy_stats.density,
            
            // Chemical composition (by mass fraction)
            hydrogen_fraction: chemical_stats.hydrogen,
            helium_fraction: chemical_stats.helium,
            carbon_fraction: chemical_stats.carbon,
            oxygen_fraction: chemical_stats.oxygen,
            iron_fraction: chemical_stats.iron,
            heavy_elements_fraction: chemical_stats.heavy_elements,
            metallicity: chemical_stats.metallicity,
            
            // Planetary statistics
            habitable_planets: planetary_stats.habitable_count,
            earth_like_planets: planetary_stats.earth_like_count,
            gas_giants: planetary_stats.gas_giant_count,
            average_planet_mass: planetary_stats.average_mass,
            planet_formation_rate: planetary_stats.formation_rate,
            
            // Evolution and life statistics
            extinct_lineages: evolution_stats.extinct,
            average_tech_level: evolution_stats.average_tech,
            immortal_lineages: evolution_stats.immortal_count,
            consciousness_emergence_rate: evolution_stats.consciousness_rate,
            
            // Physics engine performance
            physics_step_time_ms: performance_stats.step_time_ms,
            interactions_per_step: performance_stats.nuclear_reactions,
            particle_interactions_per_step: performance_stats.interactions,
            
            // Cosmic structure
            universe_radius: cosmic_stats.radius,
            hubble_constant: cosmic_stats.hubble_constant,
            dark_matter_fraction: cosmic_stats.dark_matter_fraction,
            dark_energy_fraction: cosmic_stats.dark_energy_fraction,
            ordinary_matter_fraction: cosmic_stats.ordinary_matter_fraction,
            critical_density: cosmic_stats.critical_density,
        })
    }

    pub fn get_map_data(&mut self, _zoom: f64, _layer: &str, width: usize, height: usize) -> Result<serde_json::Value> {
        use serde_json::json;
        use log::debug;
        if width == 0 || height == 0 {
            return Err(anyhow!("Width and height must be positive"));
        }
        let mut density_grid = Vec::with_capacity(width * height);
        for j in 0..height {
            for i in 0..width {
                // Normalise coordinates to [-1,1]
                let x = 2.0 * (i as f64 / (width - 1) as f64) - 1.0;
                let y = 2.0 * (j as f64 / (height - 1) as f64) - 1.0;
                let rho = self.calculate_total_density_at(x, y)?;
                density_grid.push(rho);
            }
        }
        let result = json!({
            "density_grid": density_grid,
            "width": width,
            "height": height
        });
        debug!("get_map_data returning: {}", result);
        Ok(result)
    }

    #[allow(dead_code)]
    fn sync_store_to_physics_engine_particles(&mut self) -> Result<()> {
        // Sync store particles into physics engine particle list
        self.physics_engine.particles.clear();
        for i in 0..self.store.particles.count {
            let pos = self.store.particles.position[i];
            let vel = self.store.particles.velocity[i];
            let mass = self.store.particles.mass[i];
            let charge = self.store.particles.charge[i];
            let momentum = vel * mass;
            let energy = calculate_relativistic_energy(&momentum, mass);
            // Determine particle type by charge magnitude
            let particle_type = if charge.abs() > 1.5 * physics_engine::constants::ELEMENTARY_CHARGE {
                physics_engine::ParticleType::Helium
            } else {
                physics_engine::ParticleType::Proton
            };
            // Manually construct FundamentalParticle
            let fp = FundamentalParticle {
                particle_type,
                position: pos,
                momentum,
                spin: Vector3::zeros(),
                color_charge: None,
                electric_charge: charge,
                mass,
                energy,
                creation_time: self.physics_engine.current_time,
                decay_time: None,
                quantum_state: QuantumState::new(),
                interaction_history: Vec::new(),
                velocity: vel,
                charge,
                acceleration: Vector3::zeros(),
            };
            self.physics_engine.particles.push(fp);
        }
        Ok(())
    }

    #[allow(dead_code)]
    fn calculate_spatial_bounds(&self) -> Result<(Vector3<f64>, Vector3<f64>)> {
        let positions = &self.store.particles.position;
        if positions.is_empty() {
            return Err(anyhow!("Cannot calculate spatial bounds: no particles present"));
        }
        let mut min = positions[0];
        let mut max = positions[0];
        for p in positions.iter() {
            min.x = min.x.min(p.x);
            min.y = min.y.min(p.y);
            min.z = min.z.min(p.z);
            max.x = max.x.max(p.x);
            max.y = max.y.max(p.y);
            max.z = max.z.max(p.z);
        }
        Ok((min, max))
    }

    fn calculate_stellar_density_at(&mut self, _x: f64, _y: f64) -> Result<f64> {
        // Use total stellar mass divided by universe volume – a zeroth-order estimate.
        const LY_TO_M: f64 = 9.4607304725808e15;
        let r_m = self.config.universe_radius_ly * LY_TO_M;
        let volume = 4.0 / 3.0 * std::f64::consts::PI * r_m.powi(3);
        let total_stellar_mass: f64 = self
            .store
            .celestials
            .iter()
            .filter(|b| matches!(b.body_type, CelestialBodyType::Star))
            .map(|b| b.mass)
            .sum();
        Ok(total_stellar_mass / volume)
    }

    fn calculate_gas_density_at(&self, _x: f64, _y: f64) -> Result<f64> {
        const LY_TO_M: f64 = 9.4607304725808e15;
        let r_m = self.config.universe_radius_ly * LY_TO_M;
        let volume = 4.0 / 3.0 * std::f64::consts::PI * r_m.powi(3);
        let total_gas_mass: f64 = self.store.particles.mass.iter().sum();
        Ok(total_gas_mass / volume)
    }

    fn calculate_dark_matter_density_at(&self, _x: f64, _y: f64) -> Result<f64> {
        // Assume simple cosmological parameter Ω_dm = 0.27, critical density 9.3e-27 kg/m³
        const RHO_CRIT: f64 = 9.3e-27; // At z≈0
        Ok(0.27 * RHO_CRIT)
    }

    fn calculate_radiation_density_at(&mut self, _x: f64, _y: f64) -> Result<f64> {
        // ρ_rad = aT⁴ / c² ; but we approximate using current CMB temperature 2.725K
        const A_RAD: f64 = 7.5657e-16; // Radiation constant J·m⁻³·K⁻⁴
        const C: f64 = 299_792_458.0;
        let t: f64 = 2.725; // Present-day CMB
        Ok(A_RAD * t.powi(4) / (C * C))
    }

    fn calculate_total_density_at(&mut self, x: f64, y: f64) -> Result<f64> {
        let rho_stars = self.calculate_stellar_density_at(x, y)?;
        let rho_gas = self.calculate_gas_density_at(x, y)?;
        let rho_dm = self.calculate_dark_matter_density_at(x, y)?;
        let rho_rad = self.calculate_radiation_density_at(x, y)?;
        Ok(rho_stars + rho_gas + rho_dm + rho_rad)
    }

    pub fn get_planet_data(&mut self, class_filter: Option<String>, habitable_only: bool) -> Result<serde_json::Value> {
        use serde_json::json;
        use std::collections::HashMap;

        // Build a quick lookup from entity-id → environment for O(1) access.
        let mut env_map: HashMap<usize, &crate::storage::PlanetaryEnvironment> = HashMap::new();
        for env in &self.store.planetary_environments {
            env_map.insert(env.entity_id, env);
        }

        let mut planets_json = Vec::new();

        for body in &self.store.celestials {
            if !matches!(body.body_type, CelestialBodyType::Planet) {
                continue;
            }

            // Environment record is mandatory for planet metadata.
            let env = if let Some(env) = env_map.get(&body.entity_id) {
                *env
            } else {
                continue; // Skip planets without environments until they are initialised.
            };

            // Optional class filtering.
            if let Some(ref cls) = class_filter {
                if &format!("{:?}", env.planet_class) != cls {
                    continue;
                }
            }

            // Optional habitability filter.
            if habitable_only && env.habitability_score < 0.5 {
                continue;
            }

            planets_json.push(json!({
                "id": body.id.to_string(),
                "mass_kg": body.mass,
                "radius_m": body.radius,
                "class": format!("{:?}", env.planet_class),
                "habitability_score": env.habitability_score,
                "has_life": body.has_life
            }));
        }

        Ok(json!({ "planets": planets_json }))
    }

    pub fn get_planet_inspection_data(&self, _planet_id: &str) -> Result<Option<serde_json::Value>> {
        Ok(None)
    }

    pub fn get_lineage_data(&mut self) -> Result<serde_json::Value> {
        use serde_json::json;
        let mut lineages_json = Vec::with_capacity(self.store.agents.len());
        for lin in &self.store.agents {
            lineages_json.push(json!({
                "id": lin.id.to_string(),
                "on_celestial": lin.on_celestial_id,
                "generation": lin.generation,
                "fitness": lin.fitness,
                "tech_level": lin.tech_level,
                "immortal": lin.immortality_achieved,
            }));
        }
        Ok(json!({ "lineages": lineages_json }))
    }

    pub fn get_lineage_inspection_data(&self, _lineage_id: &str) -> Result<Option<serde_json::Value>> {
        Ok(None)
    }

    fn calculate_stellar_statistics(&mut self) -> (usize, StellarStatistics) {
        use std::collections::HashMap;

        const M_SUN: f64 = 1.989e30;

        if self.store.celestials.is_empty() {
            return (
                0,
                StellarStatistics {
                    count: 0,
                    formation_rate: 0.0,
                    average_mass: 0.0,
                    mass_distribution: vec![],
                    main_sequence_count: 0,
                    evolved_count: 0,
                    remnant_count: 0,
                },
            );
        }

        // Build a lookup map for faster access to stellar evolution data.
        let evolution_map: HashMap<usize, &StellarEvolution> = self
            .store
            .stellar_evolutions
            .iter()
            .map(|ev| (ev.entity_id, ev))
            .collect();

        let mut star_count = 0;
        let mut main_sequence_count = 0;
        let mut evolved_count = 0;
        let mut remnant_count = 0;
        let mut total_mass_kg = 0.0;
        let mut mass_bins: HashMap<usize, u32> = HashMap::new();
        // Mass bins in Solar Masses: <0.5, 0.5-2, 2-8, 8-20, >20
        let bin_thresholds = [0.5, 2.0, 8.0, 20.0];

        for body in &self.store.celestials {
            if !matches!(
                body.body_type,
                CelestialBodyType::Star
                    | CelestialBodyType::WhiteDwarf
                    | CelestialBodyType::NeutronStar
                    | CelestialBodyType::BlackHole
            ) {
                continue;
            }

            star_count += 1;
            total_mass_kg += body.mass;
            let mass_msun = body.mass / M_SUN;

            let bin_index = bin_thresholds.iter().position(|&t| mass_msun < t).unwrap_or(bin_thresholds.len());
            *mass_bins.entry(bin_index).or_insert(0) += 1;

            if let Some(evolution) = evolution_map.get(&body.entity_id) {
                match evolution.evolutionary_phase {
                    StellarPhase::MainSequence | StellarPhase::SubgiantBranch => {
                        main_sequence_count += 1;
                    }
                    StellarPhase::RedGiantBranch
                    | StellarPhase::HorizontalBranch
                    | StellarPhase::AsymptoticGiantBranch => {
                        evolved_count += 1;
                    }
                    StellarPhase::PlanetaryNebula | StellarPhase::Supernova => {
                        // Transitional phases, count as evolved for now
                        evolved_count += 1;
                    }
                    StellarPhase::WhiteDwarf
                    | StellarPhase::NeutronStar
                    | StellarPhase::BlackHole => {
                        remnant_count += 1;
                    }
                }
            } else {
                 // If no evolution data, assume it's a main-sequence star for stats.
                 // This can happen for stars at simulation start.
                main_sequence_count += 1;
            }
        }

        let universe_age_gyr = self.universe_age_gyr().max(1e-9); // Avoid division by zero
        let formation_rate = star_count as f64 / universe_age_gyr;
        let average_mass = if star_count > 0 {
            total_mass_kg / star_count as f64
        } else {
            0.0
        };

        let mass_distribution = bin_thresholds
            .iter()
            .enumerate()
            .map(|(i, &t)| {
                let lower_bound = if i == 0 { 0.0 } else { bin_thresholds[i - 1] };
                (
                    (lower_bound + t) / 2.0, // Midpoint of bin
                    *mass_bins.get(&i).unwrap_or(&0) as f64,
                )
            })
            .collect();

        (
            star_count,
            StellarStatistics {
                count: star_count,
                formation_rate,
                average_mass,
                mass_distribution,
                main_sequence_count,
                evolved_count,
                remnant_count,
            },
        )
    }

    fn calculate_energy_statistics(&mut self) -> EnergyStatistics {
<<<<<<< HEAD
        use crate::physics_engine::{classical::ClassicalSolver, PhysicsConstants, types::PhysicsState};
=======
        use crate::physics_engine::{classical::ClassicalSolver, PhysicsConstants};
        use physics_engine::types::PhysicsState;
>>>>>>> 540e06d7

        // 1. Convert SoA particle store to AoS for physics calculations
        let mut states: Vec<PhysicsState> = Vec::with_capacity(self.store.particles.count);
        for i in 0..self.store.particles.count {
            states.push(PhysicsState {
                position: self.store.particles.position[i],
                velocity: self.store.particles.velocity[i],
                acceleration: self.store.particles.acceleration[i],
                mass: self.store.particles.mass[i],
                charge: self.store.particles.charge[i],
                temperature: self.store.particles.temperature[i],
                entropy: self.store.particles.entropy[i],
            });
        }

        if states.is_empty() {
            return EnergyStatistics::default();
        }

        let constants = PhysicsConstants::default();
        let classical_solver = ClassicalSolver::new(self.tick_span_years); // timestep not critical here

        // 2. Calculate Kinetic and Potential Energy
        let mut kinetic_energy = 0.0;
        let mut potential_energy = 0.0;
        for state in &states {
            kinetic_energy += classical_solver.kinetic_energy(state, &constants);
        }

        for i in 0..states.len() {
            for j in (i + 1)..states.len() {
                let r_vec = states[j].position - states[i].position;
                let r = r_vec.magnitude();
                if r > 1e-10 { // Avoid singularity
                    // Gravitational potential energy
                    potential_energy -= constants.g * states[i].mass * states[j].mass / r;

                    // Electromagnetic potential energy
                    if (states[i].charge * states[j].charge).abs() > 1e-30 {
                         let k_e = 1.0 / (4.0 * std::f64::consts::PI * constants.epsilon_0);
                         potential_energy += k_e * states[i].charge * states[j].charge / r;
                    }
                }
            }
        }
        
        // 3. Calculate Nuclear Binding Energy from atoms
        let nuclear_binding_energy = 0.0;

        // 4. Radiation Energy (Placeholder - requires electromagnetic field solver)
        // TODO: Implement radiation energy calculation once EM field solver is integrated.
        let radiation_energy = 0.0;

        // 5. Aggregate total energy
        let total_energy = kinetic_energy + potential_energy + nuclear_binding_energy + radiation_energy;
        
        // 6. Calculate Average Temperature
        let total_temperature: f64 = self.store.particles.temperature.iter().sum();
        let average_temperature = if !self.store.particles.temperature.is_empty() {
            total_temperature / self.store.particles.temperature.len() as f64
        } else {
            0.0
        };

        // 7. Calculate Energy Density
        const LY_TO_M: f64 = 9_460_730_777_160_000.0; // IAU 2015 Resolution B2
        let radius_m = self.config.universe_radius_ly * LY_TO_M;
        let volume_m3 = if radius_m > 0.0 {
            (4.0 / 3.0) * std::f64::consts::PI * radius_m.powi(3)
        } else {
            0.0
        };
        let energy_density = if volume_m3 > 0.0 { total_energy / volume_m3 } else { 0.0 };

        EnergyStatistics {
            total: total_energy,
            kinetic: kinetic_energy,
            potential: potential_energy,
            radiation: radiation_energy,
            binding: nuclear_binding_energy,
            average_temperature,
            density: energy_density,
        }
    }

    fn calculate_chemical_composition(&mut self) -> ChemicalComposition {
        let mut total_mass = 0.0;
        let mut composition_mass = std::collections::HashMap::<String, f64>::new();

        for body in &self.store.celestials {
            total_mass += body.mass;
            // The `abundances` field is an array where the index corresponds to the atomic number.
            // We need to map this to element symbols.
            for (z, &ppm) in body.composition.abundances.iter().enumerate() {
                if ppm > 0 {
                    let element_symbol = match z + 1 { // z is 0-indexed, atomic number is 1-indexed
                        1 => "H",
                        2 => "He",
                        6 => "C",
                        8 => "O",
                        26 => "Fe",
                        _ => continue, // Skip other elements for this statistic
                    };
                    // This is a rough approximation: mass ≈ ppm * atomic_mass_unit * mass_of_body
                    // A better implementation would store mass fractions directly.
                    let mass_fraction = ppm as f64 * 1e-6; 
                    let element_mass = mass_fraction * body.mass;
                    *composition_mass.entry(element_symbol.to_string()).or_insert(0.0) += element_mass;
                }
            }
        }
        
        if total_mass == 0.0 {
            return ChemicalComposition::default();
        }

        let get_fraction = |element: &str| {
            composition_mass.get(element).map_or(0.0, |m| m / total_mass)
        };

        let hydrogen_fraction = get_fraction("H");
        let helium_fraction = get_fraction("He");
        let carbon_fraction = get_fraction("C");
        let oxygen_fraction = get_fraction("O");
        let iron_fraction = get_fraction("Fe");

        // Simplified metallicity [Fe/H] = log10((Fe/H)_star / (Fe/H)_sun)
        // Using solar abundance from Asplund et al. (2009) by number: H=12, Fe=7.50
        // (Fe/H)_sun_mass_ratio = (10^7.50 * 55.845) / (10^12 * 1.008) ≈ 1.75e-3
        const FE_H_SUN_MASS_RATIO: f64 = 1.75e-3;
        let fe_h_star_ratio = if hydrogen_fraction > 0.0 { iron_fraction / hydrogen_fraction } else { 0.0 };
        let metallicity = if fe_h_star_ratio > 0.0 {
            (fe_h_star_ratio / FE_H_SUN_MASS_RATIO).log10()
        } else {
            -99.0 // Sentinel for no metals
        };

        let heavy_elements_fraction = 1.0 - (hydrogen_fraction + helium_fraction + carbon_fraction + oxygen_fraction + iron_fraction);

        ChemicalComposition {
            hydrogen: hydrogen_fraction,
            helium: helium_fraction,
            carbon: carbon_fraction,
            oxygen: oxygen_fraction,
            iron: iron_fraction,
            heavy_elements: heavy_elements_fraction.max(0.0),
            metallicity,
        }
    }

    fn calculate_planetary_statistics(&mut self) -> PlanetaryStatistics {
        use crate::storage::{CelestialBodyType, PlanetClass};

        let mut total_count = 0;
        let mut habitable_count = 0;
        let mut earth_like_count = 0;
        let mut gas_giant_count = 0;
        let mut total_mass_kg = 0.0;
        
        // Build a lookup for planetary environments
        let environment_map: std::collections::HashMap<usize, &crate::storage::PlanetaryEnvironment> = self
            .store
            .planetary_environments
            .iter()
            .map(|env| (env.entity_id, env))
            .collect();

        for body in &self.store.celestials {
            if !matches!(body.body_type, CelestialBodyType::Planet) {
                continue;
            }

            total_count += 1;
            total_mass_kg += body.mass;

            if let Some(env) = environment_map.get(&body.entity_id) {
                if env.habitability_score > 0.5 { // Arbitrary threshold for habitability
                    habitable_count += 1;
                }
                match env.planet_class {
                    PlanetClass::E => earth_like_count += 1,
                    PlanetClass::G => gas_giant_count += 1,
                    _ => {} // Other classes not specifically tracked yet
                }
            }
        }
        
        let universe_age_gyr = self.universe_age_gyr().max(1e-9); // Avoid division by zero
        let formation_rate = total_count as f64 / universe_age_gyr;

        const EARTH_MASS_KG: f64 = 5.972e24;
        let average_mass_earths = if total_count > 0 {
            (total_mass_kg / total_count as f64) / EARTH_MASS_KG
        } else {
            0.0
        };

        PlanetaryStatistics {
            total_count,
            habitable_count,
            earth_like_count,
            gas_giant_count,
            average_mass: average_mass_earths,
            formation_rate,
        }
    }

    fn calculate_evolution_statistics(&mut self) -> EvolutionStatistics {
        let lineages = &self.store.agents;
        if lineages.is_empty() {
            return EvolutionStatistics::default();
        }

        let total_ever = lineages.len();
        // Assuming no extinction mechanism is implemented yet.
        // TODO: Add a flag or mechanism to track extinct lineages.
        let extinct = 0;
        
        let mut total_fitness = 0.0;
        let mut total_sentience = 0.0;
        let mut total_tech = 0.0;
        let mut immortal_count = 0;

        for lineage in lineages {
            total_fitness += lineage.fitness;
            total_sentience += lineage.sentience_level;
            total_tech += lineage.tech_level;
            if lineage.immortality_achieved {
                immortal_count += 1;
            }
        }

        let n = total_ever as f64;
        let average_fitness = total_fitness / n;
        let average_sentience = total_sentience / n;
        let average_tech = total_tech / n;
        
        // This is a placeholder; a real implementation would track emergence events over time.
        let universe_age_gyr = self.universe_age_gyr().max(1e-9);
        let consciousness_rate = if average_sentience > 0.0 {
            total_ever as f64 / universe_age_gyr
        } else {
            0.0
        };

        EvolutionStatistics {
            total_ever,
            extinct,
            average_fitness,
            average_sentience,
            average_tech,
            immortal_count,
            consciousness_rate,
        }
    }

    fn calculate_physics_performance(&self) -> PhysicsPerformance {
        // 1. Calculate average physics step time from diagnostics
        let step_times = &self.diagnostics.metrics.physics_step_times.data;
        let average_step_time_ms = if !step_times.is_empty() {
            step_times.iter().map(|&(_t, v)| v).sum::<f64>() / step_times.len() as f64
        } else {
            0.0
        };

        // 2. Get total nuclear reactions from the physics engine
        let nuclear_reactions =
            self.physics_engine.fusion_count + self.physics_engine.fission_count;
            
        // 3. Get total particle interactions (placeholder, as this is not yet tracked)
        // TODO: Add a counter for particle_interactions in the physics engine
        let interactions = self.physics_engine.interaction_history.len();

        PhysicsPerformance {
            step_time_ms: average_step_time_ms,
            nuclear_reactions: nuclear_reactions as usize,
            interactions,
        }
    }

    fn calculate_cosmic_structure(&self) -> CosmicStructure {
        const G: f64 = 6.67430e-11; // Gravitational constant (m³ kg⁻¹ s⁻²)
        const KM_PER_MPC: f64 = 3.0857e19; // Kilometers per Megaparsec

        let (hubble_constant, omega_matter, omega_lambda) = (70.0, 0.3, 0.7);
        
        // Critical density: ρ_c = 3H₀² / (8πG)
        let h_si = hubble_constant * 1000.0 / KM_PER_MPC; // Convert H₀ to s⁻¹
        let critical_density = 3.0 * h_si * h_si / (8.0 * std::f64::consts::PI * G);

        // Assume dark matter is the non-baryonic part of omega_matter.
        // A proper implementation would track baryonic mass separately.
        let omega_baryon = 0.05; // Approximate baryonic matter fraction
        let dark_matter_fraction = omega_matter - omega_baryon;

        CosmicStructure {
            radius: self.config.universe_radius_ly,
            hubble_constant,
            dark_matter_fraction,
            dark_energy_fraction: omega_lambda,
            ordinary_matter_fraction: omega_baryon,
            critical_density,
        }
    }

    pub fn god_create_agent_on_planet(&mut self, _planet_id: &str) -> Result<String> {
        Err(anyhow::anyhow!("god_create_agent_on_planet is not implemented in the stub UniverseSimulation"))
    }

    pub fn get_quantum_field_snapshot(&self) -> HashMap<String, Vec<Vec<f64>>> {
        use nalgebra::ComplexField;
        let mut snapshot: HashMap<String, Vec<Vec<f64>>> = HashMap::new();

        for (field_type, field) in &self.physics_engine.quantum_fields {
            // Convert field type to string identifier (e.g. "ElectronField")
            let key = format!("{:?}", field_type);
            if field.field_values.is_empty() {
                snapshot.insert(key, Vec::new());
                continue;
            }
            // We convert the complex field amplitude to a 2-D slice by taking the
            // magnitude |ψ| of the first z-slice (index 0). This keeps the return
            // structure lightweight while still conveying spatial information that
            // front-ends (dashboard, CLI, etc.) can visualise as a heat-map.
            let slice_z0 = &field.field_values;
            let mut plane: Vec<Vec<f64>> = Vec::with_capacity(slice_z0.len());
            for x_row in slice_z0 {
                if x_row.is_empty() {
                    plane.push(Vec::new());
                    continue;
                }
                // We take the y-dimension at z = 0 (index 0)
                let mut row: Vec<f64> = Vec::with_capacity(x_row.len());
                for y_col in x_row {
                    // y_col is Vec<Complex<f64>> (z dimension). Use first element if available
                    let amp = y_col.first().copied().unwrap_or_default();
                    row.push(amp.modulus());
                }
                plane.push(row);
            }
            snapshot.insert(key, plane);
        }
        snapshot
    }

    pub fn set_speed_factor(&mut self, factor: f64) -> Result<()> {
        if factor <= 0.0 {
            return Err(anyhow!("Invalid speed factor: must be > 0"));
        }
        self.tick_span_years *= factor;
        Ok(())
    }

    pub fn rewind_ticks(&mut self, ticks: u64) -> Result<u64> {
        let actual = if ticks <= self.current_tick {
            self.current_tick -= ticks;
            ticks
        } else {
            let tmp = self.current_tick;
            self.current_tick = 0;
            tmp
        };
        Ok(actual)
    }
    
    /// Get read-only access to physics engine for rendering
    pub fn get_physics_engine(&self) -> &PhysicsEngine {
        &self.physics_engine
    }

    /// Record current simulation statistics into rolling history for trend analysis.
    #[allow(dead_code)]
    fn record_stats(&mut self) -> Result<()> {
        // Gather statistics using existing helper
        let stats_snapshot = self.get_stats()?;
        if self.stats_history.len() >= MAX_STATS_HISTORY {
            self.stats_history.pop_front();
        }
        self.stats_history.push_back(stats_snapshot);
        Ok(())
    }

    /// Export historical statistics as JSON array for RPC transmission.
    pub fn get_stats_history_json(&self) -> Result<serde_json::Value> {
        use serde_json::json;
        let history_json: Vec<_> = self
            .stats_history
            .iter()
            .map(|s| {
                json!({
                    "tick": s.current_tick,
                    "age_gyr": s.universe_age_gyr,
                    "star_count": s.star_count,
                    "planet_count": s.planet_count,
                    "total_particles": s.particle_count,
                    "average_temperature": s.average_temperature,
                })
            })
            .collect();
        Ok(json!(history_json))
    }

    /// Apply cosmological expansion effects to universe-scale properties
    fn apply_cosmological_effects(&mut self, dt: f64) -> Result<()> {
        // Get current cosmological parameters from physics engine
        if let Some(ref params) = self.get_cosmological_parameters() {
            // Update universe state with cosmological expansion
            let age_gyr = params.age_of_universe;
            let hubble_constant = params.hubble_constant;
            let scale_factor = params.scale_factor;
            let redshift = params.redshift;
            
            // Apply scale factor evolution to stored celestial bodies
            for body in &mut self.store.celestials {
<<<<<<< HEAD
                // Scale distances by cosmic expansion
                // TODO: Add position field to CelestialBody or handle cosmological expansion differently
                // For now, skip position scaling for celestial bodies
=======
                // Scale distances by cosmic expansion (awaiting position field implementation)
                // body.position = body.position * scale_factor; // position field not yet implemented
>>>>>>> 540e06d7
                
                // Apply cosmic time dilation effects to stellar evolution
                if matches!(body.body_type, crate::storage::CelestialBodyType::Star) {
                    // Stellar time scales with cosmic time
                    body.age *= (1.0 + redshift).recip();
                }
                
                // Update cosmic microwave background temperature
                // T_CMB = T_0 * (1 + z) where T_0 = 2.7 K today
                let cmb_temperature = 2.725 * (1.0 + redshift);
                
                // For planets, add CMB contribution to background temperature
                if matches!(body.body_type, crate::storage::CelestialBodyType::Planet) {
                    // Don't let CMB dominate for young universe scenarios
                    body.temperature = body.temperature.max(cmb_temperature * 0.1);
                }
            }
            
            // Update agent lineages with cosmological time effects
            for lineage in &mut self.store.agents {
                // Biological evolution rates affected by cosmic environment
<<<<<<< HEAD
                let cosmic_acceleration_factor: f64 = if age_gyr < 1.0 { 
                    0.1 // Early universe is harsh for life
                } else if age_gyr > 10.0 {
                    1.2 // Mature universe favors complexity
=======
                let cosmic_acceleration_factor: f64 = if age_gyr < 1.0_f64 { 
                    0.1_f64 // Early universe is harsh for life
                } else if age_gyr > 10.0_f64 {
                    1.2_f64 // Mature universe favors complexity
>>>>>>> 540e06d7
                } else {
                    1.0_f64 // Standard evolution rate
                };
                
                lineage.tech_level *= cosmic_acceleration_factor.powf(dt / 1e9); // Scale by Gyr
                lineage.sentience_level *= cosmic_acceleration_factor.powf(dt / 1e9);
            }
            
            // Update universe-wide statistics
            self.universe_state.hubble_constant = hubble_constant;
            self.universe_state.age_gyr = age_gyr;
            
            log::debug!(
                "Applied cosmological effects: age={:.2} Gyr, H={:.1} km/s/Mpc, a={:.6}, z={:.3}",
                age_gyr, hubble_constant, scale_factor, redshift
            );
        }
        
        Ok(())
    }
    
    /// Get cosmological parameters from physics engine
    fn get_cosmological_parameters(&self) -> Option<CosmologicalParameters> {
        #[cfg(feature = "gadget")]
        {
            // GADGET gravity solver integration is not active yet; fallback below
        }
        
        // Fallback: create parameters from current universe state
        Some(CosmologicalParameters {
            hubble_constant: self.universe_state.hubble_constant,
            omega_matter: 0.315,
            omega_lambda: 0.685,
            omega_baryon: 0.049,
            scale_factor: 1.0, // Default to present day
            redshift: 0.0,
            age_of_universe: self.universe_state.age_gyr,
            enable_expansion: true,
        })
    }
    
    /// Process agent evolution with cosmic context
    fn process_agent_evolution(&mut self, dt: f64) -> Result<()> {
<<<<<<< HEAD
        let dt_years = dt;
        
        for lineage in &mut self.store.agents {
            // TODO: Implement proper agent evolution integration
            // For now, just update basic evolution parameters
            lineage.fitness += dt_years * 0.001; // Slow fitness growth
            lineage.generation += (dt_years / 1e6) as u32; // One generation per Myr
        }
        
        Ok(())
    }

    /// Initialize the universe with ENDF nuclear database integration
    pub fn new_with_endf_integration(config: SimulationConfig) -> Result<Self> {
        info!("Initializing universe simulation with ENDF nuclear database integration");
        
        // Create basic universe simulation
        let universe = Self::new(config.clone())?;
        
        // Load ENDF database if directory exists
        let endf_path = std::path::Path::new("endf-b-viii.0/lib/neutrons");
        if endf_path.exists() {
            info!("Loading ENDF/B-VIII.0 nuclear database from: {:?}", endf_path);
            
            // Create mutable references to nuclear databases
            let mut nuclear_db = physics_engine::nuclear_physics::NuclearDatabase::new();
            let mut cross_section_db = physics_engine::nuclear_physics::NuclearCrossSectionDatabase::new();
            
            // Load ENDF data
            match physics_engine::endf_data::load_endf_data(&mut nuclear_db, &mut cross_section_db, endf_path) {
                Ok(()) => {
                    info!("✅ ENDF nuclear database loaded successfully");
                    info!("Nuclear database now contains {} isotopes", nuclear_db.get_decay_data(1, 1).is_some() as u32); // This is a simple check
                }
                Err(e) => {
                    warn!("⚠️ Failed to load ENDF database: {}", e);
                    warn!("Simulation will continue with default nuclear data (~50 isotopes)");
                }
            }
        } else {
            warn!("ENDF directory not found at {:?}", endf_path);
            warn!("Simulation will use default nuclear database (~50 isotopes instead of 3000+)");
=======
        let _dt_years = dt;
        
        for _lineage in &mut self.store.agents {
            // Placeholder: agent evolution systems are not yet integrated.
            // Once the agent_evolution module exposes the required APIs,
            // hook them up here.
>>>>>>> 540e06d7
        }
        
        Ok(universe)
    }

    /// Legacy wrapper used by older demo binaries. Advances the simulation by one tick
    /// using the configured `tick_span_years` duration.
    pub fn tick(&mut self) -> Result<()> {
        self.step(self.tick_span_years)
    }
}

/// Simulation statistics
#[derive(Clone, Debug, Default)]
pub struct SimulationStats {
    pub current_tick: u64,
    pub target_ups: f64,
    pub universe_age_gyr: f64,
    pub universe_description: String,
    pub lineage_count: usize,
    pub particle_count: usize,
    pub celestial_body_count: usize,
    pub planet_count: usize,
    // Stellar statistics
    pub star_count: usize,
    pub stellar_formation_rate: f64,
    pub average_stellar_mass: f64,
    pub stellar_mass_distribution: Vec<f64>,
    pub main_sequence_stars: usize,
    pub evolved_stars: usize,
    pub stellar_remnants: usize,
    // Energy statistics
    pub total_energy: f64,
    pub kinetic_energy: f64,
    pub potential_energy: f64,
    pub radiation_energy: f64,
    pub nuclear_binding_energy: f64,
    pub average_temperature: f64,
    pub energy_density: f64,
    // Chemical composition
    pub hydrogen_fraction: f64,
    pub helium_fraction: f64,
    pub carbon_fraction: f64,
    pub oxygen_fraction: f64,
    pub iron_fraction: f64,
    pub heavy_elements_fraction: f64,
    pub metallicity: f64,
    // Planetary statistics
    pub habitable_planets: usize,
    pub earth_like_planets: usize,
    pub gas_giants: usize,
    pub average_planet_mass: f64,
    pub planet_formation_rate: f64,
    // Evolution statistics
    pub extinct_lineages: usize,
    pub average_tech_level: f64,
    pub immortal_lineages: usize,
    pub consciousness_emergence_rate: f64,
    // Performance statistics
    pub physics_step_time_ms: f64,
    pub interactions_per_step: usize,
    pub particle_interactions_per_step: usize,
    // Cosmological statistics
    pub universe_radius: f64,
    pub hubble_constant: f64,
    pub dark_matter_fraction: f64,
    pub dark_energy_fraction: f64,
    pub ordinary_matter_fraction: f64,
    pub critical_density: f64,
}

#[derive(Debug, Default)]
struct StellarStatistics {
    #[allow(dead_code)]
    count: usize,
    formation_rate: f64,
    average_mass: f64,
    mass_distribution: Vec<(f64, f64)>,
    main_sequence_count: usize,
    evolved_count: usize,
    remnant_count: usize,
}

#[derive(Debug, Default)]
struct EnergyStatistics {
    total: f64,
    kinetic: f64,
    potential: f64,
    radiation: f64,
    binding: f64,
    average_temperature: f64,
    density: f64,
}

#[derive(Debug, Default)]
struct ChemicalComposition {
    hydrogen: f64,
    helium: f64,
    carbon: f64,
    oxygen: f64,
    iron: f64,
    heavy_elements: f64,
    metallicity: f64,
}

#[derive(Debug, Default)]
struct PlanetaryStatistics {
    total_count: usize,
    habitable_count: usize,
    earth_like_count: usize,
    gas_giant_count: usize,
    average_mass: f64,
    formation_rate: f64,
}

#[derive(Debug, Default)]
struct EvolutionStatistics {
    #[allow(dead_code)]
    total_ever: usize,
    extinct: usize,
    #[allow(dead_code)]
    average_fitness: f64,
    #[allow(dead_code)]
    average_sentience: f64,
    average_tech: f64,
    immortal_count: usize,
    consciousness_rate: f64,
}

#[derive(Debug, Default)]
struct PhysicsPerformance {
    step_time_ms: f64,
    nuclear_reactions: usize,
    interactions: usize,
}

#[derive(Debug, Default)]
struct CosmicStructure {
    radius: f64,
    hubble_constant: f64,
    dark_matter_fraction: f64,
    dark_energy_fraction: f64,
    ordinary_matter_fraction: f64,
    critical_density: f64,
}

#[cfg(test)]
mod tests {
    use super::*;

    #[test]
    fn test_universe_creation() {
        let config = config::SimulationConfig::default();
        let sim = UniverseSimulation::new(config).unwrap();
        
        assert_eq!(sim.current_tick, 0);
        assert_eq!(sim.universe_age_gyr(), 0.0);
    }

    #[test]
    fn test_big_bang_initialization() {
        let config = config::SimulationConfig::default();
        let mut sim = UniverseSimulation::new(config).unwrap();
        
        sim.init_big_bang().unwrap();
        
        let stats = sim.get_stats().unwrap();
        assert!(stats.particle_count > 0);
    }

    #[test]
    fn test_cosmic_era_progression() {
        let config = config::SimulationConfig::default();
        let mut sim = UniverseSimulation::new(config).unwrap();
        
        // Test physics-driven state evolution
        sim.current_tick = 0;
        sim.update_universe_state().unwrap();
        assert!(sim.universe_state.age_gyr < 0.001);
        assert!(sim.universe_state.stellar_fraction < 0.001);
        
        sim.current_tick = 1000; // 1 Gyr
        sim.update_universe_state().unwrap();
        assert!(sim.universe_state.age_gyr > 0.5);
    }
}

#[cfg(test)]
mod stellar_evolution_integration_tests {
    use super::*;
    use crate::config::SimulationConfig;
    use approx::assert_relative_eq;
    
    #[test]
    fn test_complete_stellar_lifecycle_solar_mass() {
        // Test complete stellar evolution for a solar-mass star
        let config = SimulationConfig::default();
        let _simulation = UniverseSimulation::new(config).expect("Should create simulation");
        
        // Manually create a solar-mass star to test evolution
        let solar_mass = 1.989e30; // kg
        let mut stellar_evolution = StellarEvolution::new(solar_mass);
        
        // Initial conditions
        assert_eq!(stellar_evolution.evolutionary_phase, StellarPhase::MainSequence);
        assert_relative_eq!(stellar_evolution.nuclear_fuel_fraction, 1.0, epsilon = 0.01);
        
        // Simulate main sequence evolution (should take ~10 Gyr)
        let dt_years = 1e6; // 1 Myr time steps
        let mut total_time = 0.0;
        let mut energy_generated = 0.0;
        
        // Run until hydrogen exhaustion
        while stellar_evolution.nuclear_fuel_fraction > 0.1 && total_time < 15e9 {
            let energy = stellar_evolution.evolve(solar_mass, dt_years)
                .expect("Should successfully evolve star");
            energy_generated += energy;
            total_time += dt_years;
            
            // Verify energy generation is positive
            assert!(energy >= 0.0, "Nuclear fusion should generate energy");
            
            // Verify core temperature increases as fuel depletes
            if stellar_evolution.nuclear_fuel_fraction < 0.5 {
                assert!(stellar_evolution.core_temperature > 1.5e7, 
                       "Core should heat up as hydrogen depletes");
            }
        }
        
        // Should have transitioned off main sequence
        assert_ne!(stellar_evolution.evolutionary_phase, StellarPhase::MainSequence,
                  "Star should have evolved off main sequence");
        
        // Main sequence lifetime should be realistic (~10 Gyr for solar mass)
        assert!(total_time > 5e9 && total_time < 15e9, 
               "Solar mass star main sequence lifetime should be ~10 Gyr, got {:.1e} years", 
               total_time);
        
        // Should have generated significant energy
        assert!(energy_generated > 0.0, "Star should have generated nuclear energy");
    }
    
    #[test]
    fn test_massive_star_evolution() {
        // Test evolution of a massive star (20 solar masses)
        let solar_mass = 1.989e30;
        let massive_star_mass = 20.0 * solar_mass;
        let mut stellar_evolution = StellarEvolution::new(massive_star_mass);
        
        // Massive stars should have shorter lifetimes due to M^(-2.5) scaling
        assert!(stellar_evolution.main_sequence_lifetime < 1e8, 
               "Massive stars should have short lifetimes < 100 Myr");
        
        // Higher core temperature for massive stars
        assert!(stellar_evolution.core_temperature > 2e7,
               "Massive stars should have hotter cores");
        
        // Simulate evolution through advanced burning stages
        let dt_years = 1e5; // 100 kyr time steps for rapid evolution
        let mut total_time = 0.0;
        
        while stellar_evolution.evolutionary_phase != StellarPhase::Supernova && 
              total_time < stellar_evolution.main_sequence_lifetime * 2.0 {
            stellar_evolution.evolve(massive_star_mass, dt_years)
                .expect("Should successfully evolve massive star");
            total_time += dt_years;
        }
        
        // Massive star should go supernova
        assert_eq!(stellar_evolution.evolutionary_phase, StellarPhase::Supernova,
                  "Massive star should explode as supernova");
    }
    
    #[test]
    fn test_low_mass_star_evolution() {
        // Test evolution of a low-mass star (0.5 solar masses)
        let solar_mass = 1.989e30;
        let low_mass_star = 0.5 * solar_mass;
        let stellar_evolution = StellarEvolution::new(low_mass_star);
        
        // Low-mass stars should have very long lifetimes
        assert!(stellar_evolution.main_sequence_lifetime > 50e9, 
               "Low-mass stars should live longer than Hubble time");
        
        // Lower core temperature
        assert!(stellar_evolution.core_temperature < 1e7,
               "Low-mass stars should have cooler cores");
        
        // Should start in main sequence
        assert_eq!(stellar_evolution.evolutionary_phase, StellarPhase::MainSequence);
    }
    
    #[test]
    fn test_stellar_nucleosynthesis_integration() {
        // Test that stellar nucleosynthesis produces expected element ratios
        let solar_mass = 1.989e30;
        let mut stellar_evolution = StellarEvolution::new(solar_mass);
        
        // Initial composition should be primordial (H/He dominated)
        let initial_h_fraction = stellar_evolution.core_composition.iter()
            .find(|(z, a, _)| *z == 1 && *a == 1)
            .map(|(_, _, f)| *f)
            .unwrap_or(0.0);
        let initial_he_fraction = stellar_evolution.core_composition.iter()
            .find(|(z, a, _)| *z == 2 && *a == 4)
            .map(|(_, _, f)| *f)
            .unwrap_or(0.0);
        
        assert!(initial_h_fraction > 0.7, "Should start with >70% hydrogen");
        assert!(initial_he_fraction > 0.2, "Should start with >20% helium");
        
        // Evolve for significant time
        let dt_years = 1e6;
        for _ in 0..1000 {
            stellar_evolution.evolve(solar_mass, dt_years)
                .expect("Should evolve successfully");
            
            if stellar_evolution.nuclear_fuel_fraction < 0.8 {
                break;
            }
        }
        
        // Should have converted some hydrogen to helium
        let final_h_fraction = stellar_evolution.core_composition.iter()
            .find(|(z, a, _)| *z == 1 && *a == 1)
            .map(|(_, _, f)| *f)
            .unwrap_or(0.0);
        let final_he_fraction = stellar_evolution.core_composition.iter()
            .find(|(z, a, _)| *z == 2 && *a == 4)
            .map(|(_, _, f)| *f)
            .unwrap_or(0.0);
        
        assert!(final_h_fraction < initial_h_fraction, 
               "Hydrogen fraction should decrease due to burning");
        assert!(final_he_fraction > initial_he_fraction, 
               "Helium fraction should increase due to fusion");
    }
    
    #[test]
    fn test_stellar_death_outcomes() {
        // Test that stellar death produces correct remnants based on mass
        
        // Low-mass star → white dwarf
        let low_mass = 0.8 * 1.989e30;
        let mut low_evolution = StellarEvolution::new(low_mass);
        low_evolution.evolutionary_phase = StellarPhase::PlanetaryNebula;
        low_evolution.update_evolutionary_phase(low_mass, 0.0);
        assert_eq!(low_evolution.evolutionary_phase, StellarPhase::WhiteDwarf,
                  "Low-mass star should become white dwarf");
        
        // Intermediate-mass star → neutron star
        let intermediate_mass = 1.5 * 1.989e30;
        let mut intermediate_evolution = StellarEvolution::new(intermediate_mass);
        intermediate_evolution.evolutionary_phase = StellarPhase::PlanetaryNebula;
        intermediate_evolution.update_evolutionary_phase(intermediate_mass, 0.0);
        assert_eq!(intermediate_evolution.evolutionary_phase, StellarPhase::NeutronStar,
                  "Intermediate-mass star should become neutron star");
        
        // Very massive star → black hole
        let massive_mass = 30.0 * 1.989e30;
        let mut massive_evolution = StellarEvolution::new(massive_mass);
        massive_evolution.evolutionary_phase = StellarPhase::Supernova;
        massive_evolution.update_evolutionary_phase(massive_mass, 0.0);
        assert_eq!(massive_evolution.evolutionary_phase, StellarPhase::BlackHole,
                  "Very massive star should become black hole");
    }
    
    #[test]
    fn test_stellar_evolution_energy_conservation() {
        // Test that energy is conserved during stellar evolution
        let solar_mass = 1.989e30;
        let mut stellar_evolution = StellarEvolution::new(solar_mass);
        
        let dt_years = 1e6;
        let mut total_energy_generated = 0.0;
        
        // Track energy generation over time
        for _ in 0..100 {
            let energy = stellar_evolution.evolve(solar_mass, dt_years)
                .expect("Should evolve successfully");
            total_energy_generated += energy;
            
            // Each step should conserve energy
            assert!(energy.is_finite(), "Energy should be finite");
            assert!(energy >= 0.0, "Fusion should generate positive energy");
        }
        
        // Total energy should be significant for stellar burning
        assert!(total_energy_generated > 0.0, "Star should generate energy over time");
        
        // Energy generation rate should be realistic for solar-mass star
        let average_luminosity = stellar_evolution.nuclear_energy_generation;
        assert!(average_luminosity > 0.0, "Star should have positive luminosity");
        
        // Compare to solar luminosity (~3.8e26 W)
        // Our simplified model won't match exactly, but should be reasonable order of magnitude
    }
    
    #[test] 
    fn test_initial_mass_function_sampling() {
        // Test that IMF sampling produces realistic stellar mass distribution
        let config = SimulationConfig::default();
        let simulation = UniverseSimulation::new(config).expect("Should create simulation");
        
        let mut rng = rand::thread_rng();
        let mut masses = Vec::new();
        
        // Sample 1000 stellar masses
        for _ in 0..1000 {
            let mass = simulation.sample_stellar_mass_from_imf(&mut rng);
            masses.push(mass / 1.989e30); // Convert to solar masses
        }
        
        // Check distribution properties
        masses.sort_by(|a, b| a.partial_cmp(b).unwrap());
        
        // Should be dominated by low-mass stars (Salpeter IMF with α=2.35)
        let median_mass = masses[masses.len() / 2];
        assert!(median_mass < 1.0, "Median stellar mass should be < 1 solar mass");
        
        // Should have some high-mass stars but they should be rare
        let high_mass_fraction = masses.iter().filter(|&&m| m > 10.0).count() as f64 / masses.len() as f64;
        assert!(high_mass_fraction < 0.1, "High-mass stars should be rare");
        
        // Should span realistic range
        assert!(masses[0] >= 0.08, "Minimum mass should be hydrogen burning limit");
        assert!(masses[masses.len()-1] <= 100.0, "Maximum mass should be reasonable");
    }
    
    #[test] 
    fn test_star_formation_and_evolution_cycle() {
        // Integration test: star formation → evolution → death → enrichment
        let config = SimulationConfig::low_memory(); // Keep simulation small
        
        let mut simulation = UniverseSimulation::new(config).expect("Should create simulation");
        simulation.init_big_bang().expect("Should initialize universe");
        
        // Fast-forward to star formation era
        for _ in 0..10 {
            simulation.tick().expect("Should advance simulation");
        }
        
        // Manually trigger star formation for testing
        simulation.process_star_formation().expect("Should form stars");
        
        // Verify stars were created
        let star_count = simulation.store.stellar_evolutions.len();

        if star_count > 0 {
            // Test stellar evolution for created stars
            simulation.process_stellar_evolution(1e6).expect("Should evolve stars"); // 1 Myr

            // Verify stellar evolution updated properties
            for evolution in &simulation.store.stellar_evolutions {
                let body = &simulation.store.celestials[evolution.entity_id];

                assert!(evolution.nuclear_energy_generation >= 0.0,
                        "Stars should have non-negative energy generation");

                // Verify stellar properties are reasonable
                assert!(body.mass > 0.0, "Star should have positive mass");
                assert!(body.luminosity >= 0.0, "Star should have non-negative luminosity");
                assert!(body.temperature > 1000.0, "Star should be hot");
            }
        }
    }
}<|MERGE_RESOLUTION|>--- conflicted
+++ resolved
@@ -14,24 +14,15 @@
 };
 use rand::Rng;
 use std::collections::HashMap;
-<<<<<<< HEAD
-use std::time::{Duration};
-=======
 use std::time::Duration;
->>>>>>> 540e06d7
 use uuid::Uuid;
 
 use std::collections::VecDeque;
-<<<<<<< HEAD
-use serde_json::{json};
+use serde_json::json;
 use crate::storage::{Store, AgentLineage, CelestialBody};
 use tracing::{info, warn, debug};
 use crate::config::SimulationConfig;
 // Agent config is now part of SimulationConfig
-=======
-use serde_json::json;
-use crate::storage::{Store, AgentLineage, CelestialBody};
->>>>>>> 540e06d7
 
 pub mod config;
 pub mod cosmic_era;
@@ -241,7 +232,6 @@
         Ok(())
     }
 
-<<<<<<< HEAD
     /// Main simulation tick (alias for step with default dt)
     pub fn tick(&mut self) -> Result<()> {
         // Run the standard step
@@ -308,40 +298,6 @@
          
          Ok(())
      }
-=======
-    /// Main simulation tick
-    pub fn step(&mut self, dt: f64) -> Result<()> {
-        // Increment tick counter
-        self.current_tick += 1;
-        
-        // Track performance
-        let start_time = std::time::Instant::now();
-        
-        // Run physics simulation step
-        self.physics_engine.step(dt)?;
-        
-        // Update cosmic state from simulation results
-        self.update_universe_state()?;
-        
-        // Process stellar evolution
-        self.process_stellar_evolution(dt)?;
-        
-        // Process agent evolution on habitable worlds
-        self.process_agent_evolution(dt)?;
-        
-        // Apply cosmological expansion effects to universe-scale properties
-        self.apply_cosmological_effects(dt)?;
-        
-        // Persistence layer TODO: implement checkpointing using persistence module.
-        // Disabled for now to allow compilation.
-        
-        // Track performance
-        let step_duration = start_time.elapsed();
-        self.performance_stats.add_step_time(step_duration);
-        
-        Ok(())
-    }
->>>>>>> 540e06d7
 
     /// Update universe state based on age
     fn update_universe_state(&mut self) -> Result<()> {
@@ -389,18 +345,10 @@
     }
 
     /// Update cosmic-scale processes based on current physical conditions
-<<<<<<< HEAD
-    #[allow(dead_code)]
-    fn update_cosmic_processes(&mut self, _dt: f64) -> Result<()> {
-        // Currently we model only stellar evolution and star formation.
-        // Planet formation and other processes are stubbed for now.
-        // Note: stellar evolution is handled directly in step()
-=======
     fn update_cosmic_processes(&mut self, dt: f64) -> Result<()> {
         // Currently we model only stellar evolution and star formation.
         // Planet formation and other processes are stubbed for now.
         self.process_stellar_evolution(dt)?;
->>>>>>> 540e06d7
         self.process_star_formation()?;
         Ok(())
     }
@@ -1262,12 +1210,7 @@
     }
 
     fn calculate_energy_statistics(&mut self) -> EnergyStatistics {
-<<<<<<< HEAD
         use crate::physics_engine::{classical::ClassicalSolver, PhysicsConstants, types::PhysicsState};
-=======
-        use crate::physics_engine::{classical::ClassicalSolver, PhysicsConstants};
-        use physics_engine::types::PhysicsState;
->>>>>>> 540e06d7
 
         // 1. Convert SoA particle store to AoS for physics calculations
         let mut states: Vec<PhysicsState> = Vec::with_capacity(self.store.particles.count);
@@ -1682,14 +1625,9 @@
             
             // Apply scale factor evolution to stored celestial bodies
             for body in &mut self.store.celestials {
-<<<<<<< HEAD
                 // Scale distances by cosmic expansion
                 // TODO: Add position field to CelestialBody or handle cosmological expansion differently
                 // For now, skip position scaling for celestial bodies
-=======
-                // Scale distances by cosmic expansion (awaiting position field implementation)
-                // body.position = body.position * scale_factor; // position field not yet implemented
->>>>>>> 540e06d7
                 
                 // Apply cosmic time dilation effects to stellar evolution
                 if matches!(body.body_type, crate::storage::CelestialBodyType::Star) {
@@ -1711,17 +1649,10 @@
             // Update agent lineages with cosmological time effects
             for lineage in &mut self.store.agents {
                 // Biological evolution rates affected by cosmic environment
-<<<<<<< HEAD
                 let cosmic_acceleration_factor: f64 = if age_gyr < 1.0 { 
                     0.1 // Early universe is harsh for life
                 } else if age_gyr > 10.0 {
                     1.2 // Mature universe favors complexity
-=======
-                let cosmic_acceleration_factor: f64 = if age_gyr < 1.0_f64 { 
-                    0.1_f64 // Early universe is harsh for life
-                } else if age_gyr > 10.0_f64 {
-                    1.2_f64 // Mature universe favors complexity
->>>>>>> 540e06d7
                 } else {
                     1.0_f64 // Standard evolution rate
                 };
@@ -1765,14 +1696,12 @@
     
     /// Process agent evolution with cosmic context
     fn process_agent_evolution(&mut self, dt: f64) -> Result<()> {
-<<<<<<< HEAD
-        let dt_years = dt;
-        
-        for lineage in &mut self.store.agents {
-            // TODO: Implement proper agent evolution integration
-            // For now, just update basic evolution parameters
-            lineage.fitness += dt_years * 0.001; // Slow fitness growth
-            lineage.generation += (dt_years / 1e6) as u32; // One generation per Myr
+        let _dt_years = dt;
+        
+        for _lineage in &mut self.store.agents {
+            // Placeholder: agent evolution systems are not yet integrated.
+            // Once the agent_evolution module exposes the required APIs,
+            // hook them up here.
         }
         
         Ok(())
@@ -1808,23 +1737,9 @@
         } else {
             warn!("ENDF directory not found at {:?}", endf_path);
             warn!("Simulation will use default nuclear database (~50 isotopes instead of 3000+)");
-=======
-        let _dt_years = dt;
-        
-        for _lineage in &mut self.store.agents {
-            // Placeholder: agent evolution systems are not yet integrated.
-            // Once the agent_evolution module exposes the required APIs,
-            // hook them up here.
->>>>>>> 540e06d7
         }
         
         Ok(universe)
-    }
-
-    /// Legacy wrapper used by older demo binaries. Advances the simulation by one tick
-    /// using the configured `tick_span_years` duration.
-    pub fn tick(&mut self) -> Result<()> {
-        self.step(self.tick_span_years)
     }
 }
 
