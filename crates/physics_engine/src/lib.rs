#![allow(dead_code)]
#![allow(unused_variables)]
//! Comprehensive Physics Engine
//! 
//! Complete fundamental particle physics simulation from quantum fields
//! to complex matter structures. Implements the Standard Model and beyond.

pub mod atomic_physics;
pub mod classical;
pub mod chemistry;
pub mod climate;
pub mod constants;
pub mod atomic_data;
pub mod electromagnetic;
pub mod emergent_properties;
pub mod endf_data;
// pub mod ffi; // TODO: Create this module
pub mod geodynamics;
pub mod general_relativity; // Externalised GR implementation
pub mod interactions;
pub mod molecular_dynamics;
pub mod nuclear_physics;
pub mod particles;
pub mod phase_transitions;
pub mod quantum;
pub mod quantum_fields;
pub mod spatial;
pub mod thermodynamics;
pub mod utils;
pub mod validation;
pub mod types;
pub mod adaptive_mesh_refinement;

// New refactored modules
pub mod atomic_structures;
pub mod interaction_events;
pub mod particle_types;

// Temporary compatibility layer for missing QC helpers
// mod qc_compat;
pub mod quantum_chemistry;
pub mod quantum_math;
pub mod octree;

// Add missing module declarations
pub mod sph;
pub mod radiative_transfer;
pub mod jeans_instability;
pub mod gadget_gravity;

// Add back missing modules
pub mod gravitational_collapse;
pub use gravitational_collapse::{jeans_mass, jeans_length, SinkParticle};

pub mod conservation;
use conservation::{ConservationEnforcer, ConservationMonitor, ConservationConstraint, EnforcementMethod};

use nalgebra::{Vector3, Matrix3, Complex};
use serde::{Serialize, Deserialize};
use anyhow::Result;
use std::collections::HashMap;
use rand::{Rng, thread_rng};
use log;

use self::nuclear_physics::{StellarNucleosynthesis, DecayMode};
use self::spatial::SpatialHashGrid;
use self::octree::{Octree, AABB};
// use self::constants::{BOLTZMANN, SPEED_OF_LIGHT, ELEMENTARY_CHARGE, REDUCED_PLANCK_CONSTANT, VACUUM_PERMITTIVITY};
use physics_types as shared_types;

pub use constants::*;

// Add missing imports for constants and types
<<<<<<< HEAD
use crate::utils::K_E;
use crate::general_relativity::{C, G, schwarzschild_radius};
use crate::types::{PhysicsState, FusionReaction, InteractionEvent, InteractionType, MeasurementBasis, BoundaryConditions, MolecularOrbital, VibrationalMode, PotentialEnergySurface, ReactionCoordinate, NuclearShellState, ElectronicState};
use crate::interaction_events::DecayChannel;
use crate::particle_types::GluonField;
use crate::interactions::InteractionMatrix;
use crate::spatial::SpacetimeGrid;
use crate::quantum::{QuantumVacuum, RunningCouplings, SymmetryBreaking};
use crate::quantum_fields::FieldEquations;
use crate::particles::ParticleAccelerator;
use physics_types::ColorCharge;

// Re-export canonical ParticleType from shared physics_types crate
pub use physics_types::ParticleType;
=======
use crate::types::{
    MeasurementBasis, DecayChannel, NuclearShellState,
    GluonField, ElectronicState, MolecularOrbital, VibrationalMode,
    PotentialEnergySurface, ReactionCoordinate
};
use crate::general_relativity::schwarzschild_radius;
use crate::types::{PhysicsState, InteractionEvent};
use crate::particle_types::BoundaryConditions;

/// Fundamental particle types in the Standard Model
#[derive(Debug, Clone, Copy, PartialEq, Eq, Hash, Serialize, Deserialize)]
pub enum ParticleType {
    // Quarks
    Up, Down, Charm, Strange, Top, Bottom,
    
    // Leptons
    Electron, ElectronNeutrino, ElectronAntiNeutrino, 
    Muon, MuonNeutrino, MuonAntiNeutrino,
    Tau, TauNeutrino, TauAntiNeutrino,
    
    // Antiparticles
    Positron,
    
    // Gauge bosons
    Photon, WBoson, WBosonMinus, ZBoson, Gluon,
    
    // Scalar bosons
    Higgs,
    
    // Composite particles
    Proton, Neutron, 
    
    // Light mesons (π, K, η)
    PionPlus, PionMinus, PionZero,
    KaonPlus, KaonMinus, KaonZero,
    Eta,
    
    // Baryons (Λ, Σ, Ξ, Ω)
    Lambda, SigmaPlus, SigmaMinus, SigmaZero,
    XiMinus, XiZero, OmegaMinus,
    
    // Heavy quarkonium states
    JPsi, Upsilon,
    
    // Atomic nuclei (by mass number)
    Hydrogen, Helium, Lithium, Carbon, Nitrogen, Oxygen, Fluorine, Silicon, Phosphorus, Sulfur, Chlorine, Bromine, Iodine, Iron, // ... etc
    
    // Atoms
    HydrogenAtom, HeliumAtom, CarbonAtom, OxygenAtom, IronAtom,
    
    // Molecules
    H2, H2O, CO2, CH4, NH3, // ... complex molecules
    
    // Dark matter candidate
    DarkMatter,
}
>>>>>>> a36cd5bb

/// Individual fundamental particle
#[derive(Debug, Clone, Serialize, Deserialize)]
pub struct FundamentalParticle {
    pub particle_type: ParticleType,
    pub position: Vector3<f64>,
    pub momentum: Vector3<f64>,
    pub spin: Vector3<Complex<f64>>,
    pub color_charge: Option<ColorCharge>,
    pub electric_charge: f64,
    pub mass: f64,
    pub energy: f64,
    pub creation_time: f64,
    pub decay_time: Option<f64>,
    pub quantum_state: QuantumState,
    pub interaction_history: Vec<InteractionEvent>,
    pub velocity: Vector3<f64>,
    pub charge: f64,
    pub acceleration: Vector3<f64>, // Add missing acceleration field
}

impl FundamentalParticle {
    /// Create a new fundamental particle with default values
    pub fn new(particle_type: ParticleType, mass: f64, position: Vector3<f64>) -> Self {
        Self {
            particle_type,
            position,
            momentum: Vector3::zeros(),
            spin: Vector3::zeros(),
            color_charge: None,
            electric_charge: 0.0,
            mass,
            energy: mass * crate::constants::C_SQUARED,
            creation_time: 0.0,
            decay_time: None,
            quantum_state: QuantumState::new(),
            interaction_history: Vec::new(),
            velocity: Vector3::zeros(),
            charge: 0.0,
            acceleration: Vector3::zeros(),
        }
    }
}

/// Quantum state representation
#[derive(Debug, Clone, Serialize, Deserialize, Default)]
pub struct QuantumState {
    pub wave_function: Vec<Complex<f64>>,
    pub entanglement_partners: Vec<usize>,
    pub decoherence_time: f64,
    pub measurement_basis: MeasurementBasis,
    pub superposition_amplitudes: HashMap<String, Complex<f64>>,
    // Quantum number fields
    pub principal_quantum_number: u32,
    pub orbital_angular_momentum: u32,
    pub magnetic_quantum_number: i32,
    pub spin_quantum_number: f64,
    pub energy_level: f64,
    pub occupation_probability: f64,
}

impl QuantumState {
    pub fn new() -> Self {
        Self {
            wave_function: vec![Complex::new(1.0, 0.0)],
            entanglement_partners: Vec::new(),
            decoherence_time: f64::INFINITY,
            measurement_basis: MeasurementBasis::Position,
            superposition_amplitudes: HashMap::new(),
            principal_quantum_number: 1,
            orbital_angular_momentum: 0,
            magnetic_quantum_number: 0,
            spin_quantum_number: 0.5,
            energy_level: 0.0,
            occupation_probability: 1.0,
        }
    }
}

/// Color charge for strong force
#[derive(Debug, Clone, Copy, Serialize, Deserialize)]
pub enum ColorCharge {
    Red, Green, Blue,
    AntiRed, AntiGreen, AntiBlue,
    ColorSinglet,
}

/// Stub implementations for missing types
#[derive(Debug, Clone, Default)]
pub struct InteractionMatrix;

impl InteractionMatrix {
    pub fn set_electromagnetic_coupling(&mut self, _coupling: f64) {}
    pub fn set_weak_coupling(&mut self, _coupling: f64) {}
    pub fn set_strong_coupling(&mut self, _coupling: f64) {}
}

#[derive(Debug, Clone, Default)]
pub struct SpacetimeGrid;

#[derive(Debug, Clone, Default)]
pub struct QuantumVacuum;

impl QuantumVacuum {
    pub fn initialize_fluctuations(&mut self, _temperature: f64) -> Result<()> {
        Ok(())
    }
}

#[derive(Debug, Clone, Default)]
pub struct FieldEquations;

#[derive(Debug, Clone, Default)]
pub struct ParticleAccelerator;

#[derive(Debug, Clone, Default)]
pub struct RunningCouplings {
    pub scale_gev: f64,
    pub alpha_em: f64,
    pub alpha_s: f64,
}

#[derive(Debug, Clone, Default)]
pub struct SymmetryBreaking;

impl SymmetryBreaking {
    pub fn initialize_higgs_mechanism(&mut self) -> Result<()> {
        Ok(())
    }
}

/// Quantum field representation
#[derive(Debug, Clone, Serialize, Deserialize)]
pub struct QuantumField {
    pub field_type: FieldType,
    pub field_values: Vec<Vec<Vec<Complex<f64>>>>, // 3D grid
    pub field_derivatives: Vec<Vec<Vec<Vector3<Complex<f64>>>>>,
    pub vacuum_expectation_value: Complex<f64>,
    pub coupling_constants: HashMap<FieldType, f64>,
    pub lattice_spacing: f64,
    pub boundary_conditions: BoundaryConditions,
}

#[derive(Debug, Clone, Copy, PartialEq, Eq, Hash, Serialize, Deserialize)]
pub enum FieldType {
    ElectronField, MuonField, TauField,
    ElectronNeutrinoField, MuonNeutrinoField, TauNeutrinoField,
    UpQuarkField, DownQuarkField, CharmQuarkField, StrangeQuarkField, TopQuarkField, BottomQuarkField,
    PhotonField, WBosonField, ZBosonField, GluonField,
    HiggsField,
    DarkMatterField,
}

/// Main physics engine for universe simulation
#[derive(Debug)]
pub struct PhysicsEngine {
    pub particles: Vec<FundamentalParticle>,
    pub quantum_fields: HashMap<FieldType, QuantumField>,
    pub nuclei: Vec<AtomicNucleus>,
    pub atoms: Vec<Atom>,
    pub molecules: Vec<Molecule>,
    /// High-level quantum chemistry module for molecular calculations
    pub quantum_chemistry_engine: quantum_chemistry::QuantumChemistryEngine,
    pub interaction_matrix: InteractionMatrix,
    pub spacetime_grid: SpacetimeGrid,
    pub quantum_vacuum: QuantumVacuum,
    pub field_equations: FieldEquations,
    pub particle_accelerator: ParticleAccelerator,
    pub decay_channels: HashMap<ParticleType, Vec<DecayChannel>>,
    pub cross_sections: HashMap<(ParticleType, ParticleType), f64>,
    pub running_couplings: RunningCouplings,
    pub symmetry_breaking: SymmetryBreaking,
    pub stellar_nucleosynthesis: StellarNucleosynthesis,
    pub time_step: f64,
    pub current_time: f64,
    pub temperature: f64,
    pub energy_density: f64,
    pub particle_creation_threshold: f64,
    pub volume: f64,  // Simulation volume in m³
    pub compton_count: u64,  // Track Compton scattering events
    pub pair_production_count: u64,  // Track pair production events
    pub neutrino_scatter_count: u64, // Track neutrino-electron scatters
    pub particle_decay_count: u64, // Track all particle decay events
    pub neutron_decay_count: u64, // Track neutron beta decay events
    pub fusion_count: u64, // Track nuclear fusion events
    pub fission_count: u64, // Track nuclear fission events
    pub spatial_grid: SpatialHashGrid,
    pub octree: Octree,
    pub interaction_history: Vec<InteractionEvent>,
}

/// Atomic nucleus with detailed structure
#[derive(Debug, Clone, Serialize, Deserialize)]
pub struct AtomicNucleus {
    pub mass_number: u32,
    pub atomic_number: u32,
    pub protons: Vec<Nucleon>,
    pub neutrons: Vec<Nucleon>,
    pub binding_energy: f64,
    pub nuclear_spin: Vector3<f64>,
    pub magnetic_moment: Vector3<f64>,
    pub electric_quadrupole_moment: f64,
    pub nuclear_radius: f64,
    pub shell_model_state: NuclearShellState,
    pub position: Vector3<f64>,
    pub momentum: Vector3<f64>,
    pub excitation_energy: f64,
}

/// Individual nucleon (proton or neutron)
#[derive(Debug, Clone, Serialize, Deserialize)]
pub struct Nucleon {
    pub nucleon_type: NucleonType,
    pub quarks: [Quark; 3],
    pub gluon_field: GluonField,
    pub position_in_nucleus: Vector3<f64>,
    pub momentum: Vector3<f64>,
    pub spin: Vector3<f64>,
    pub isospin: f64,
}

#[derive(Debug, Clone, Copy, Serialize, Deserialize)]
pub enum NucleonType {
    Proton, Neutron,
}

/// Individual quark within nucleon
#[derive(Debug, Clone, Serialize, Deserialize)]
pub struct Quark {
    pub quark_type: QuarkType,
    pub color: ColorCharge,
    pub position: Vector3<f64>,
    pub momentum: Vector3<f64>,
    pub spin: Vector3<Complex<f64>>,
    pub confinement_potential: f64,
}

#[derive(Debug, Clone, Copy, Serialize, Deserialize)]
pub enum QuarkType {
    Up, Down, Charm, Strange, Top, Bottom,
}

/// Complete atom with electron orbitals
#[derive(Debug, Clone, Serialize, Deserialize)]
pub struct Atom {
    pub nucleus: AtomicNucleus,
    pub electrons: Vec<Electron>,
    pub electron_orbitals: Vec<AtomicOrbital>,
    pub total_energy: f64,
    pub ionization_energy: f64,
    pub electron_affinity: f64,
    pub atomic_radius: f64,
    pub position: Vector3<f64>,
    pub velocity: Vector3<f64>,
    pub electronic_state: ElectronicState,
}

/// Electron in atom
#[derive(Debug, Clone, Serialize, Deserialize, Default)]
pub struct Electron {
    pub position_probability: Vec<Vec<Vec<f64>>>, // 3D probability density
    pub momentum_distribution: Vec<Vector3<f64>>,
    pub spin: Vector3<Complex<f64>>,
    pub orbital_angular_momentum: Vector3<f64>,
    pub quantum_numbers: QuantumNumbers,
    pub binding_energy: f64,
}

/// Quantum numbers for electron states
#[derive(Debug, Clone, Serialize, Deserialize, Default)]
pub struct QuantumNumbers {
    pub n: u32,      // Principal
    pub l: u32,      // Orbital angular momentum
    pub m_l: i32,    // Magnetic
    pub m_s: f64,    // Spin magnetic
}

/// Atomic orbital
#[derive(Debug, Clone, Serialize, Deserialize)]
pub struct AtomicOrbital {
    pub orbital_type: OrbitalType,
    pub wave_function: Vec<Vec<Vec<Complex<f64>>>>,
    pub energy: f64,
    pub occupation_number: f64,
    pub quantum_numbers: QuantumNumbers,
}

/// Type of atomic orbital (s, p, d, f)
#[derive(Debug, Clone, Copy, PartialEq, Eq, Hash, Serialize, Deserialize)]
pub enum OrbitalType {
    S, P, D, F,
}

/// Complete molecule with atomic composition and bonding
#[derive(Debug, Clone, Serialize, Deserialize)]
pub struct Molecule {
    pub atoms: Vec<Atom>,
    pub bonds: Vec<ChemicalBond>,
    pub molecular_orbitals: Vec<MolecularOrbital>,
    pub vibrational_modes: Vec<VibrationalMode>,
    pub rotational_constants: Vector3<f64>,
    pub dipole_moment: Vector3<f64>,
    pub polarizability: Matrix3<f64>,
    pub potential_energy_surface: PotentialEnergySurface,
    pub reaction_coordinates: Vec<ReactionCoordinate>,
}

/// Chemical bond between two atoms
#[derive(Debug, Clone, Serialize, Deserialize)]
pub struct ChemicalBond {
    pub atom_indices: (usize, usize),
    pub bond_type: BondType,
    pub bond_length: f64,
    pub bond_energy: f64,
    pub bond_order: f64,
    pub electron_density: f64,
    pub overlap_integral: f64,
}

/// Type of chemical bond
#[derive(Debug, Clone, Copy, PartialEq, Eq, Hash, Serialize, Deserialize)]
pub enum BondType {
    Ionic, Covalent, Metallic, HydrogenBond, VanDerWaals,
}

#[derive(Default)]
struct AtomicUpdate {
    photons_to_emit: Vec<FundamentalParticle>,
    electrons_to_remove: Vec<usize>,
    energy_changes: Vec<f64>,
    electrons_to_add: Vec<FundamentalParticle>,
}

impl PhysicsEngine {
    /// Creates a new physics engine with optional FFI integration
    pub fn new() -> Result<Self> {
        let mut engine = Self {
            particles: Vec::new(),
            quantum_fields: HashMap::new(),
            nuclei: Vec::new(),
            atoms: Vec::new(),
            molecules: Vec::new(),
            quantum_chemistry_engine: quantum_chemistry::QuantumChemistryEngine::new(),
            interaction_matrix: InteractionMatrix::default(),
            spacetime_grid: SpacetimeGrid::default(),
            quantum_vacuum: QuantumVacuum::default(),
            field_equations: FieldEquations::default(),
            particle_accelerator: ParticleAccelerator::default(),
            decay_channels: HashMap::new(),
            cross_sections: HashMap::new(),
            running_couplings: RunningCouplings::default(),
            symmetry_breaking: SymmetryBreaking::default(),
            stellar_nucleosynthesis: StellarNucleosynthesis::new(),
            time_step: 1e-18, // default time step
            current_time: 0.0,
            temperature: 0.0,
            energy_density: 0.0,
            particle_creation_threshold: 1e-10,
            volume: 1e-30,  // 1 cubic femtometer
            compton_count: 0,
            pair_production_count: 0,
            neutrino_scatter_count: 0,
            particle_decay_count: 0,
            neutron_decay_count: 0,
            fusion_count: 0,
            fission_count: 0,
            spatial_grid: SpatialHashGrid::new(1e-14), // 10 femtometer interaction range
            // A default, large boundary. Will be resized dynamically.
            octree: Octree::new(AABB::new(Vector3::zeros(), Vector3::new(1.0, 1.0, 1.0))),
            interaction_history: Vec::new(),
        };

        engine.initialize_particle_properties()?;
        
        // Initialize quantum fields
        engine.initialize_quantum_fields()?;
        
        // Initialize particle properties
        engine.initialize_particle_properties()?;
        
        // Initialize interaction matrix
        engine.initialize_interactions()?;
        
        // Set larger volume for demo
        engine.volume = 1e-42; // Cubic femtometer scale
        
        // Print physics engine initialization values
        println!("🔬 PHYSICS ENGINE INITIALIZATION:");
        println!("   Initial temperature: {:.2e} K", engine.temperature);
        println!("   Initial energy density: {:.2e} J/m³", engine.energy_density);
        println!("   Simulation volume: {:.2e} m³", engine.volume);
        println!("   Time step: {:.2e} s", engine.time_step);
        println!("   Particle creation threshold: {:.2e}", engine.particle_creation_threshold);
        //        println!("   FFI libraries available: {:?}", engine.ffi_available);
        println!("   Quantum fields initialized: {}", engine.quantum_fields.len());
        println!("   Cross sections loaded: {}", engine.cross_sections.len());
        
        Ok(engine)
    }
    
    /// Initialize all quantum fields
    fn initialize_quantum_fields(&mut self) -> Result<()> {
        let field_types = vec![
            FieldType::ElectronField, FieldType::MuonField, FieldType::TauField,
            FieldType::ElectronNeutrinoField, FieldType::MuonNeutrinoField, FieldType::TauNeutrinoField,
            FieldType::UpQuarkField, FieldType::DownQuarkField, FieldType::CharmQuarkField,
            FieldType::StrangeQuarkField, FieldType::TopQuarkField, FieldType::BottomQuarkField,
            FieldType::PhotonField, FieldType::WBosonField, FieldType::ZBosonField, FieldType::GluonField,
            FieldType::HiggsField, FieldType::DarkMatterField,
        ];
        
        for field_type in field_types {
            let field = QuantumField::new(field_type, &self.spacetime_grid)?;
            self.quantum_fields.insert(field_type, field);
        }
        
        Ok(())
    }
    
    /// Initialize particle decay channels and cross sections
    fn initialize_particle_properties(&mut self) -> Result<()> {
        // Muon decay: μ → e + νμ + νe
        self.decay_channels.insert(ParticleType::Muon, vec![
            DecayChannel {
                products: vec![ParticleType::Electron, ParticleType::MuonNeutrino, ParticleType::ElectronNeutrino],
                branching_ratio: 1.0,
                decay_constant: 1.0 / (2.2e-6), // Muon lifetime
            }
        ]);
        
        // Neutron decay: n → p + e + νe using proper Fermi golden rule
        self.decay_channels.insert(ParticleType::Neutron, vec![
            DecayChannel {
                products: vec![ParticleType::Proton, ParticleType::Electron, ParticleType::ElectronAntiNeutrino],
                branching_ratio: 1.0,
                decay_constant: interactions::neutron_beta_width(), // Use calculated width
            }
        ]);
        
        // Initialize cross sections for particle interactions using nuclear database
        // For electron-electron: use Thomson scattering cross-section
        let thomson_cross_section = 8.0 * std::f64::consts::PI / 3.0 * 2.8179403227e-15_f64.powi(2); // m²
        self.cross_sections.insert((ParticleType::Electron, ParticleType::Electron), thomson_cross_section);
        
        // For proton-proton: use nuclear database estimate at typical stellar temperature
        let pp_cross_section = nuclear_physics::NUCLEAR_DATABASE.get_fusion_cross_section(1, 1, 1, 1, 15e6)
            .unwrap_or(1e-47); // Fallback to realistic pp cross-section
        self.cross_sections.insert((ParticleType::Proton, ParticleType::Proton), pp_cross_section);
        
        Ok(())
    }
    
    /// Initialize interaction strengths
    fn initialize_interactions(&mut self) -> Result<()> {
        // Set up the four fundamental forces
        self.interaction_matrix.set_electromagnetic_coupling(FINE_STRUCTURE_CONSTANT);
        self.interaction_matrix.set_weak_coupling(1.166e-5); // Fermi constant
        self.interaction_matrix.set_strong_coupling(0.1); // αs at MZ
        
        Ok(())
    }
    
    /// Create Big Bang initial conditions with fundamental particles
    pub fn initialize_big_bang(&mut self) -> Result<()> {
        // Start with high but computationally reasonable temperature
        self.temperature = 1e12; // 1 TeV scale (reduced from Planck temperature)
        self.energy_density = 1e30; // Reduced accordingly
        
        println!("🌌 BIG BANG INITIALIZATION:");
        println!("   Set temperature: {:.2e} K", self.temperature);
        println!("   Set energy density: {:.2e} J/m³", self.energy_density);
        println!("   Creating primordial plasma...");
        
        // Create initial quantum soup of all particle types
        self.create_primordial_plasma()?;
        
        // Initialize quantum vacuum fluctuations
        self.quantum_vacuum.initialize_fluctuations(self.temperature)?;
        
        // Set up spontaneous symmetry breaking
        self.symmetry_breaking.initialize_higgs_mechanism()?;
        
        Ok(())
    }
    
    /// Create primordial plasma of fundamental particles
    fn create_primordial_plasma(&mut self) -> Result<()> {
        let mut rng = thread_rng();
        let num_particles = 1000; // Reduced from 1M to 1000 for demo
        
        for _ in 0..num_particles/2 {
            // Create particle-antiparticle pairs
            let particle_type = self.sample_particle_from_thermal_distribution(self.temperature);
            
            // Position particles closer together for interactions
            let position = Vector3::new(
                rng.gen_range(-1e-14..1e-14), // 10 fm scale
                rng.gen_range(-1e-14..1e-14),
                rng.gen_range(-1e-14..1e-14),
            );
            
            // Create particle
            let particle = FundamentalParticle {
                particle_type,
                position,
                momentum: self.sample_thermal_momentum(particle_type, self.temperature),
                spin: self.initialize_spin(particle_type),
                color_charge: self.assign_color_charge(particle_type),
                electric_charge: self.get_electric_charge(particle_type),
                mass: self.get_particle_mass(particle_type),
                energy: 0.0, // Will be calculated
                creation_time: self.current_time,
                decay_time: Some(self.current_time + rng.gen_range(1e-20..1e-18)),
                quantum_state: QuantumState::new(),
                interaction_history: Vec::new(),
                velocity: Vector3::zeros(),
                charge: 0.0,
                acceleration: Vector3::zeros(),
            };
            
            // Create antiparticle for leptons before pushing particle
            if matches!(particle_type, ParticleType::Electron | ParticleType::Muon | ParticleType::Tau) {
                let antiparticle_type = match particle_type {
                    ParticleType::Electron => ParticleType::Positron,
                    _ => particle_type, // For now, only positrons implemented
                };
                
                let antiparticle = FundamentalParticle {
                    particle_type: antiparticle_type,
                    position: position + Vector3::new(
                        rng.gen_range(-1e-15..1e-15),
                        rng.gen_range(-1e-15..1e-15),
                        rng.gen_range(-1e-15..1e-15),
                    ),
                    momentum: self.sample_thermal_momentum(antiparticle_type, self.temperature),
                    spin: self.initialize_spin(antiparticle_type),
                    color_charge: self.assign_color_charge(antiparticle_type),
                    electric_charge: -self.get_electric_charge(particle_type),
                    mass: self.get_particle_mass(antiparticle_type),
                    energy: 0.0,
                    creation_time: self.current_time,
                    decay_time: self.calculate_decay_time(antiparticle_type),
                    quantum_state: QuantumState::new(),
                    interaction_history: Vec::new(),
                    velocity: Vector3::zeros(),
                    charge: 0.0,
                    acceleration: Vector3::zeros(),
                };
                
                self.particles.push(particle);
                self.particles.push(antiparticle);
            } else {
                self.particles.push(particle);
            }
        }
        
        // Add a neutron population to demonstrate beta decay
        for _ in 0..50 {
            let neutron = FundamentalParticle {
                particle_type: ParticleType::Neutron,
                position: Vector3::new(
                    rng.gen_range(-1e-14..1e-14),
                    rng.gen_range(-1e-14..1e-14),
                    rng.gen_range(-1e-14..1e-14),
                ),
                momentum: Vector3::zeros(),
                spin: self.initialize_spin(ParticleType::Neutron),
                color_charge: None,
                electric_charge: 0.0,
                mass: self.get_particle_mass(ParticleType::Neutron),
                energy: 0.0,
                creation_time: self.current_time,
                decay_time: Some(self.current_time + rng.gen_range(1e-20..1e-18)),
                quantum_state: QuantumState::new(),
                interaction_history: Vec::new(),
                velocity: Vector3::zeros(),
                charge: 0.0,
                acceleration: Vector3::zeros(),
            };
            self.particles.push(neutron);
        }
        
        // Update particle energies
        self.update_particle_energies()?;
        
        Ok(())
    }
    
    /// Sample particle type from thermal distribution
    fn sample_particle_from_thermal_distribution(&self, temperature: f64) -> ParticleType {
        let mut rng = thread_rng();
        
        // At very high temperatures, all particles are created equally
        // At lower temperatures, lighter particles dominate
        let thermal_mass_scale = BOLTZMANN * temperature / (SPEED_OF_LIGHT * SPEED_OF_LIGHT);
        
        let particle_types = [
            ParticleType::Photon,     // Massless
            ParticleType::Gluon,      // Massless
            ParticleType::Electron,   // 0.511 MeV
            ParticleType::ElectronNeutrino, // ~0
            ParticleType::Up,         // ~2 MeV
            ParticleType::Down,       // ~5 MeV
            ParticleType::Muon,       // 105.7 MeV
            ParticleType::Strange,    // ~95 MeV
            ParticleType::Charm,      // ~1.3 GeV
            ParticleType::Tau,        // 1.777 GeV
            ParticleType::Bottom,     // ~4.2 GeV
            ParticleType::Top,        // ~173 GeV
            ParticleType::WBoson,     // ~80 GeV
            ParticleType::ZBoson,     // ~91 GeV
            ParticleType::Higgs,      // ~125 GeV
        ];
        
        // Boltzmann suppression for massive particles
        let weights: Vec<f64> = particle_types.iter()
            .map(|&pt| {
                let mass = self.get_particle_mass(pt);
                if mass == 0.0 {
                    1.0
                } else {
                    (-mass / thermal_mass_scale).exp()
                }
            })
            .collect();
        
        let total_weight: f64 = weights.iter().sum();
        let mut cumulative = 0.0;
        let random = rng.gen::<f64>() * total_weight;
        
        for (i, weight) in weights.iter().enumerate() {
            cumulative += weight;
            if random <= cumulative {
                return particle_types[i];
            }
        }
        
        ParticleType::Photon // Fallback
    }
    
    /// Simulation step – two compile-time modes:
    /// 1. `heavy` feature enabled  ➜ run the full high-fidelity pipeline (default for production accuracy).
    /// 2. `heavy` feature *disabled* ➜ run a lightweight fast path suited for profiling & CI.
    pub fn step(&mut self, dt: f64) -> Result<()> {
        self.time_step = dt;
        self.current_time += dt;

        // --------------------
        // FULL-FIDELITY PATH
        // --------------------
        #[cfg(feature = "heavy")]
        {
            // 1. Particle interactions (Geant4 or native)
            self.process_particle_interactions()?;

            // 2. Molecular dynamics (LAMMPS or native)
            self.process_molecular_dynamics()?;

            // 3. Gravitational dynamics (GADGET or native)
            self.process_gravitational_dynamics()?;

            // 4. Nuclear physics
            self.process_nuclear_fusion()?;
            self.process_nuclear_fission()?;
            self.update_nuclear_shells()?;

            // 5. Atomic physics & phase changes
            self.update_atomic_physics()?;
            self.process_phase_transitions()?;

            // 6. Emergent phenomena & quantum fields
            let mut emergent_states: Vec<PhysicsState> = self
                .particles
                .iter()
                .map(|p| PhysicsState {
                    position: p.position,
                    velocity: p.velocity,
                    acceleration: Vector3::zeros(),
                    mass: p.mass,
                    charge: p.charge,
                    temperature: self.temperature,
                    entropy: 0.0,
                })
                .collect();
            self.update_emergent_properties(&mut emergent_states)?;

            self.evolve_quantum_state()?;
            self.update_spacetime_curvature()?;

            // Ensure conservation laws each step.
            self.validate_conservation_laws()?;
        }

        // --------------------
        // FAST PATH (default)
        // --------------------
        #[cfg(not(feature = "heavy"))]
        {
                    // Only recompute kinematic energies in parallel; skip expensive gravity pair-wise forces.
        self.update_particle_energies()?;
        }

        // Apply cosmological expansion effects to all particles 
        self.apply_cosmological_expansion_to_particles(dt)?;

        Ok(())
    }
    
    /// Process particle interactions using the internal native Rust implementation.
    pub fn process_particle_interactions(&mut self) -> Result<()> {
        self.process_native_interactions()
    }

    /// Process molecular dynamics using LAMMPS if available
    pub fn process_molecular_dynamics(&mut self) -> Result<()> {
        // TODO: Restore when FFI engines are available
        // if let Some(ref mut lammps) = self.lammps_engine {
        //     self.process_lammps_dynamics(lammps)?;
        // } else {
            // Fallback to native molecular dynamics
            // Process molecular dynamics using quantum chemistry engine
            for molecule in &mut self.molecules {
                // Update molecular positions and velocities
                for atom in &mut molecule.atoms {
                    // Simple velocity verlet integration
                    atom.position += atom.velocity * self.time_step;
                    // TODO: Calculate forces and update velocities
                }
            }
        // }
        Ok(())
    }

    /// Calculate system pressure using ideal gas law and particle kinetic energy
    pub fn calculate_system_pressure(&self) -> f64 {
        if self.particles.is_empty() || self.volume <= 0.0 {
            return 0.0;
        }

        // Calculate total kinetic energy from particle momenta
        let total_kinetic_energy: f64 = self.particles.iter()
            .map(|p| {
                let momentum_magnitude = p.momentum.magnitude();
                let mass = p.mass;
                if mass > 0.0 {
                    momentum_magnitude * momentum_magnitude / (2.0 * mass)
                } else {
                    0.0
                }
            })
            .sum();

        // Use ideal gas law: P = (2/3) * (E_kinetic / V)
        // Factor of 2/3 comes from equipartition theorem for 3D motion
        let pressure = (2.0 / 3.0) * (total_kinetic_energy / self.volume);
        
        pressure.max(0.0) // Ensure non-negative pressure
    }

    /// Process gravitational dynamics using GADGET if available
    fn process_gravitational_dynamics(&mut self) -> Result<()> {
        // TODO: Implement GADGET-style gravity solver
        Ok(())
    }

    fn calculate_mm_region_energy_legacy(&self, atoms: &[crate::Atom]) -> Result<f64> {
        // Estimate total quantum energy of the QM region.
        // --------------------------------------------------------------------
        // We combine two main energetic contributions that are readily
        // available from the data structures:
        // 1. Nuclear binding energies (returned by `nuclear_physics::Nucleus`
        //    in MeV) which we convert to Joules via the CODATA 2022 factor.
        // 2. Electronic binding energies stored in each `Electron` record
        //    (already in Joules – e.g. −13.6 eV ≈ −2.18 × 10⁻¹⁸ J for H(1s)).
        // This provides a lower-bound on the total internal energy that is
        // conserved irrespective of molecular conformation and is therefore
        // adequate for the coarse QM/MM energy bookkeeping carried out by the
        // simulation. For full ab-initio accuracy this routine should be
        // replaced by a proper SCF/DFT call – see the project roadmap.
        // --------------------------------------------------------------------
        const MEV_TO_J: f64 = 1.602_176_634e-13; // exact conversion (J/MeV)

        let mut total_energy_j = 0.0_f64;

        for atom in atoms {
            // 1. Nuclear contribution (MeV ➜ J)
            total_energy_j += atom.nucleus.binding_energy * MEV_TO_J;

            // 2. Electronic contribution (already in Joules)
            for elec in &atom.electrons {
                total_energy_j += elec.binding_energy;
            }
        }

        Ok(total_energy_j)
    }

    fn calculate_qm_mm_interaction(&self, qm: &[crate::Atom], mm: &[crate::Atom]) -> Result<f64> {
        let interaction_energy = 0.0;
        for qm_atom in qm {
            for mm_atom in mm {
                let distance = (qm_atom.position - mm_atom.position).norm();
                if distance > 1e-9 {
                    // The line below is commented out due to a signature mismatch that requires a larger refactor.
                    // interaction_energy += self.quantum_chemistry_engine.van_der_waals_energy(
                    //     qm_atom,
                    //     mm_atom,
                    //     distance,
                    // )?;
                }
            }
        }
        Ok(interaction_energy)
    }

    /// Approximate ground-state electronic energy (J) for an isolated atom.
    ///
    /// Ground-state electronic energy estimate for an isolated atom.
    ///
    /// We use the simple hydrogenic model 𝐸 = −Z² R_H (in eV) and convert to Joules.
    /// Although crude, this provides a lower-bound on the total electronic binding
    /// energy that is adequate for the semi-empirical energy bookkeeping carried
    /// out by the fast QC routines.
    fn get_atomic_energy(&self, atomic_number: &u32) -> f64 {
        // Delegate to the quantum-chemistry engine which provides a Thomas–Fermi
        // estimate of the ground-state electronic energy in Joules (see
        // `quantum_chemistry::QuantumChemistryEngine::get_atomic_energy`).  This
        // keeps a single authoritative implementation of the model and avoids
        // diverging approximations throughout the codebase.
        self.quantum_chemistry_engine.get_atomic_energy(atomic_number)
    }

    /// Empirical bond-dissociation energy (approximate) returned in Joules per bond.
    /// Values are based on typical gas-phase bond energies at 298 K.
    fn get_bond_energy(&self, bond_type: &crate::BondType, _bond_length: f64) -> f64 {
        // Typical gas-phase bond dissociation energies at 298 K.
        // Source: CRC Handbook of Chemistry & Physics (103rd edition). Values are
        // converted from kJ mol⁻¹ to Joules per individual bond using Avogadro's
        // constant (CODATA 2022).
        const AVOGADRO: f64 = 6.022_140_76e23; // mol⁻¹
        let kj_per_mol_to_j_per_bond = 1_000.0 / AVOGADRO;

        match bond_type {
            crate::BondType::Covalent      => 350.0 * kj_per_mol_to_j_per_bond, // C–C single ≈ 348
            crate::BondType::Ionic         => 400.0 * kj_per_mol_to_j_per_bond, // Na–Cl ≈ 411
            crate::BondType::Metallic      => 200.0 * kj_per_mol_to_j_per_bond, // averaged transition metals
            crate::BondType::HydrogenBond  => 20.0  * kj_per_mol_to_j_per_bond, // O–H···O in water
            crate::BondType::VanDerWaals   => 2.0   * kj_per_mol_to_j_per_bond, // Dispersion interactions
        }
    }

    /// Return true if atoms with indices `i` and `j` share a chemical bond in `molecule`.
    fn are_bonded(&self, i: usize, j: usize, molecule: &crate::Molecule) -> bool {
        use crate::quantum_chemistry::COVALENT_RADII;
        const BOND_TOLERANCE: f64 = 1.20; // Allow up to 20 % stretch/compression.

        if i >= molecule.atoms.len() || j >= molecule.atoms.len() { return false; }
        let atom_i = &molecule.atoms[i];
        let atom_j = &molecule.atoms[j];

        // Calculate inter-nuclear distance.
        let distance = (atom_i.position - atom_j.position).norm();

        // Retrieve covalent radii (fallback ≈ 70 pm if unknown).
        let default_radius = 70e-12; // metres
        let r_i = COVALENT_RADII
            .get(&atom_i.get_particle_type())
            .copied()
            .unwrap_or(default_radius);
        let r_j = COVALENT_RADII
            .get(&atom_j.get_particle_type())
            .copied()
            .unwrap_or(default_radius);

        distance < (r_i + r_j) * BOND_TOLERANCE
    }

    /// Lennard-Jones 12-6 potential (dispersion + Pauli repulsion) for a pair of atoms.
    fn van_der_waals_energy(&self, i: usize, j: usize, distance: f64, molecule: &crate::Molecule) -> f64 {
        // Re-use the well-tested implementation in the quantum-chemistry module
        // to avoid duplicating force-field parameter look-ups.
        self.quantum_chemistry_engine
            .van_der_waals_energy(i, j, distance, molecule)
    }

    // Geant4 interaction bridge removed - now using native Rust particle transport

    /// Convenience constructor for a `FundamentalParticle` with minimal initial information. The caller is expected
    /// to update position, momentum, and quantum numbers as appropriate.
    fn create_particle_from_type(&self, particle_type: ParticleType) -> Result<FundamentalParticle> {
        let mass = self.get_particle_mass(particle_type);
        Ok(FundamentalParticle {
            particle_type,
            mass,
            energy: mass * C_SQUARED, // rest-mass energy
            position: Vector3::zeros(),
            momentum: Vector3::zeros(),
            spin: Vector3::zeros(),
            color_charge: self.assign_color_charge(particle_type),
            electric_charge: self.get_electric_charge(particle_type),
            creation_time: self.current_time,
            decay_time: self.calculate_decay_time(particle_type),
            quantum_state: QuantumState::new(),
            interaction_history: Vec::new(),
            velocity: Vector3::zeros(),
            charge: self.get_electric_charge(particle_type),
            acceleration: Vector3::zeros(),
        })
    }

    pub fn calculate_qm_region_energy(&self, atoms: &[crate::Atom]) -> Result<f64> {
        // Estimate total quantum energy of the QM region.
        // --------------------------------------------------------------------
        // We combine two main energetic contributions that are readily
        // available from the data structures:
        // 1. Nuclear binding energies (returned by `nuclear_physics::Nucleus`
        //    in MeV) which we convert to Joules via the CODATA 2022 factor.
        // 2. Electronic binding energies stored in each `Electron` record
        //    (already in Joules – e.g. −13.6 eV ≈ −2.18 × 10⁻¹⁸ J for H(1s)).
        // This provides a lower-bound on the total internal energy that is
        // conserved irrespective of molecular conformation and is therefore
        // adequate for the coarse QM/MM energy bookkeeping carried out by the
        // simulation. For full ab-initio accuracy this routine should be
        // replaced by a proper SCF/DFT call – see the project roadmap.
        // --------------------------------------------------------------------
        const MEV_TO_J: f64 = 1.602_176_634e-13; // exact conversion (J/MeV)

        let mut total_energy_j = 0.0_f64;

        for atom in atoms {
            // 1. Nuclear contribution (MeV ➜ J)
            total_energy_j += atom.nucleus.binding_energy * MEV_TO_J;

            // 2. Electronic contribution (already in Joules)
            for elec in &atom.electrons {
                total_energy_j += elec.binding_energy;
            }
        }

        Ok(total_energy_j)
    }

    /// Apply comprehensive cosmological expansion effects following ΛCDM model with full Friedmann equations
    fn apply_cosmological_expansion_to_particles(&mut self, dt: f64) -> Result<()> {
        use crate::constants::{GRAVITATIONAL_CONSTANT, SPEED_OF_LIGHT};
        use crate::gadget_gravity::CosmologicalParameters;
        
        // Create default cosmological parameters (Planck 2018 values)
        let params = CosmologicalParameters::default();
        
        // Calculate current cosmic age and scale factor using proper ΛCDM evolution
        let current_age_seconds = self.current_time;
        let current_age_gyr = current_age_seconds / (365.25 * 24.0 * 3600.0 * 1e9);
        
        // Solve for scale factor a(t) using Friedmann equation for ΛCDM cosmology
        let a = self.calculate_scale_factor_from_time(&params, current_age_seconds);
        
        // Convert H₀ to SI units (s⁻¹)
        let h0_si = params.h0 * 1000.0 / 3.086e22;
        
        // Calculate Hubble parameter H(a) = H₀ * E(a) where E(a) = sqrt(Ωᵣ/a⁴ + Ωₘ/a³ + Ωₖ/a² + ΩΛ)
        let omega_r = 9.24e-5; // Radiation density parameter (photons + neutrinos)
        let hubble_parameter_si = h0_si * (
            omega_r / a.powi(4) + 
            params.omega_m / a.powi(3) + 
            params.omega_lambda
        ).sqrt();
        
        // Scale factor evolution rate: da/dt = H(a) * a
        let daddt = hubble_parameter_si * a;
        let expansion_rate = daddt / a; // H(t) in SI units
        
        // Apply comprehensive cosmological effects to all particles
        for particle in &mut self.particles {
            // Apply Hubble flow: v_hubble = H(t) * r
            let hubble_velocity = particle.position * expansion_rate;
            particle.velocity += hubble_velocity * dt;
            
            // Apply cosmological redshift effects based on particle type
            match particle.particle_type {
                ParticleType::Photon => {
                    // Photons: energy redshift E ∝ 1/a, frequency redshift ν ∝ 1/a
                    let energy_loss_rate = expansion_rate;
                    particle.energy *= (1.0f64 - energy_loss_rate * dt).max(1e-100);
                    
                    // Maintain E = pc for massless photons
                    let p_magnitude = particle.energy / SPEED_OF_LIGHT;
                    if particle.momentum.magnitude() > 1e-100 {
                        particle.momentum = particle.momentum.normalize() * p_magnitude;
                    }
                }
                
                // Massive particles: momentum redshift p ∝ 1/a, temperature cooling
                _ => {
                    // Momentum decreases as universe expands: p ∝ 1/a
                    particle.momentum *= (1.0f64 - expansion_rate * dt).max(0.01);
                    
                    // Update kinetic energy and velocity using relativistic relations
                    let p_magnitude = particle.momentum.magnitude();
                    if p_magnitude > 1e-100 && particle.mass > 1e-100 {
                        // Relativistic energy-momentum relation: E² = (pc)² + (mc²)²
                        let rest_energy = particle.mass * C_SQUARED;
                        let total_energy = (rest_energy.powi(2) + (p_magnitude * SPEED_OF_LIGHT).powi(2)).sqrt();
                        let gamma = total_energy / rest_energy;
                        let velocity_magnitude = p_magnitude / (gamma * particle.mass);
                        
                        // Update particle velocity maintaining momentum direction
                        if particle.momentum.magnitude() > 1e-100 {
                            particle.velocity = particle.momentum.normalize() * velocity_magnitude;
                        }
                        
                        particle.energy = total_energy;
                    }
                }
            }
        }
        
        // Update global thermodynamic properties
        self.volume *= (1.0f64 + expansion_rate * dt).powi(3); // Volume scales as a³
        self.temperature *= 1.0 - expansion_rate * dt; // Adiabatic cooling: T ∝ 1/a
        
        // Calculate critical density and component energy densities
        let critical_density = 3.0 * hubble_parameter_si.powi(2) / (8.0 * std::f64::consts::PI * GRAVITATIONAL_CONSTANT);
        
        // Energy density evolution for different components
        let matter_density_scale = (1.0f64 - expansion_rate * dt).powi(3);     // ρₘ ∝ a⁻³
        let radiation_density_scale = (1.0f64 - expansion_rate * dt).powi(4);   // ρᵣ ∝ a⁻⁴
        
        let matter_energy_density = params.omega_m * critical_density * matter_density_scale;
        let radiation_energy_density = omega_r * critical_density * radiation_density_scale;
        let dark_energy_density = params.omega_lambda * critical_density; // Constant ρΛ
        
        self.energy_density = matter_energy_density + radiation_energy_density + dark_energy_density;
        
        // Log cosmological expansion status periodically
        if self.current_time.rem_euclid(1e9) < dt {
            log::debug!(
                "Cosmological expansion: age={:.2} Gyr, a={:.6}, H={:.2e} s⁻¹, T={:.1} K, ρ={:.2e} J/m³",
                current_age_gyr, a, hubble_parameter_si, self.temperature, self.energy_density
            );
        }
        
        Ok(())
    }
    
    /// Calculate scale factor a(t) from cosmic time using ΛCDM model
    fn calculate_scale_factor_from_time(&self, params: &crate::gadget_gravity::CosmologicalParameters, time_seconds: f64) -> f64 {
        let h0_si = params.h0 * 1000.0 / 3.086e22; // Convert to SI units
        
        if params.omega_lambda.abs() < 1e-6 {
            // Matter-dominated universe: a(t) ∝ t^(2/3)
            let t0 = 2.0 / (3.0 * h0_si); // Age at a=1
            (time_seconds / t0).powf(2.0/3.0).max(0.001)
        } else {
            // ΛCDM universe with dark energy
            let omega_m_over_lambda = params.omega_m / params.omega_lambda;
            let h_lambda = h0_si * params.omega_lambda.sqrt();
            
            // Parametric solution: t = (2/(3H_Λ)) * sinh⁻¹(√(Ω_Λ/Ω_m) * a^(3/2))
            let x = 1.5 * h_lambda * time_seconds;
            let y = x.sinh();
            let a_cubed_half = y / omega_m_over_lambda.sqrt();
            a_cubed_half.powf(2.0/3.0).max(0.001)
        }
    }

    /// Check if object should use relativistic treatment
    /// Based on PDF guidance: use GR for high-mass or high-velocity scenarios
    pub fn requires_relativistic_treatment(mass_kg: f64, velocity_ms: f64, radius_m: f64) -> bool {
        let rs = schwarzschild_radius(mass_kg);
        let velocity_fraction = velocity_ms / C;
        
        // Use relativistic treatment if:
        // 1. Object is compact (r < 100 * Rs)
        // 2. High velocity (v > 0.1c)
        // 3. Strong field effects (Rs/r > 0.01)
        radius_m < 100.0 * rs || velocity_fraction > 0.1 || (rs / radius_m) > 0.01
    }
    
    /// Gravitational wave strain amplitude (simplified)
    /// For inspiraling compact objects - advanced feature
    pub fn gravitational_wave_strain(
        mass1_kg: f64,
        mass2_kg: f64,
        separation_m: f64,
        distance_m: f64,
    ) -> f64 {
        let total_mass = mass1_kg + mass2_kg;
        let reduced_mass = (mass1_kg * mass2_kg) / total_mass;
        let rs_total = schwarzschild_radius(total_mass);
        
        // Simplified quadrupole formula
        let strain = (G / (C * C * C * C)) * (reduced_mass * rs_total) / 
                    (separation_m * distance_m);
        
        strain.abs()
    }

    /// Get read-only access to particles for rendering
    pub fn get_particles(&self) -> &[FundamentalParticle] {
        &self.particles
    }

    // Add missing method implementations
    fn sample_thermal_momentum(&self, particle_type: ParticleType, temperature: f64) -> Vector3<f64> {
        use crate::constants::BOLTZMANN;
        let mass = self.get_particle_mass(particle_type);
        if mass <= 0.0 {
            return Vector3::zeros();
        }
        
        // Maxwell-Boltzmann distribution
        let thermal_velocity = (3.0 * BOLTZMANN * temperature / mass).sqrt();
        let mut rng = thread_rng();
        
        Vector3::new(
            rng.gen_range(-thermal_velocity..thermal_velocity),
            rng.gen_range(-thermal_velocity..thermal_velocity),
            rng.gen_range(-thermal_velocity..thermal_velocity),
        )
    }

    fn initialize_spin(&self, particle_type: ParticleType) -> Vector3<Complex<f64>> {
        use crate::constants::REDUCED_PLANCK_CONSTANT;
        let mut rng = thread_rng();
        
        // Initialize with random spin direction
        let spin_magnitude = match particle_type {
            ParticleType::Electron | ParticleType::Positron | ParticleType::Proton | ParticleType::Neutron => 0.5,
            ParticleType::Photon => 1.0,
            _ => 0.0,
        };
        
        let spin_vector = Vector3::new(
            Complex::new(rng.gen_range(-1.0..1.0), 0.0),
            Complex::new(rng.gen_range(-1.0..1.0), 0.0),
            Complex::new(rng.gen_range(-1.0..1.0), 0.0),
        ).normalize();
        
        spin_vector * Complex::new(spin_magnitude * REDUCED_PLANCK_CONSTANT, 0.0)
    }

    fn assign_color_charge(&self, particle_type: ParticleType) -> Option<ColorCharge> {
        match particle_type {
            ParticleType::Up | ParticleType::Down | ParticleType::Charm | 
            ParticleType::Strange | ParticleType::Top | ParticleType::Bottom => {
                let mut rng = thread_rng();
                let colors = [ColorCharge::Red, ColorCharge::Green, ColorCharge::Blue];
                Some(colors[rng.gen_range(0..3)])
            },
            ParticleType::Gluon => {
                let mut rng = thread_rng();
                let color_combinations = [
                    ColorCharge::Red, ColorCharge::Green, ColorCharge::Blue,
                    ColorCharge::AntiRed, ColorCharge::AntiGreen, ColorCharge::AntiBlue,
                ];
                Some(color_combinations[rng.gen_range(0..6)])
            },
            _ => None,
        }
    }

    fn get_electric_charge(&self, particle_type: ParticleType) -> f64 {
        use crate::constants::ELEMENTARY_CHARGE;
        match particle_type {
            ParticleType::Up | ParticleType::Charm | ParticleType::Top => (2.0/3.0) * ELEMENTARY_CHARGE,
            ParticleType::Down | ParticleType::Strange | ParticleType::Bottom => (-1.0/3.0) * ELEMENTARY_CHARGE,
            ParticleType::Electron | ParticleType::Muon | ParticleType::Tau => -ELEMENTARY_CHARGE,
            ParticleType::Positron => ELEMENTARY_CHARGE,
            ParticleType::Proton => ELEMENTARY_CHARGE,
            ParticleType::Neutron => 0.0,
            ParticleType::PionPlus | ParticleType::KaonPlus => ELEMENTARY_CHARGE,
            ParticleType::PionMinus | ParticleType::KaonMinus => -ELEMENTARY_CHARGE,
            ParticleType::WBoson => ELEMENTARY_CHARGE,
            ParticleType::WBosonMinus => -ELEMENTARY_CHARGE,
            _ => 0.0,
        }
    }

    fn get_particle_mass(&self, particle_type: ParticleType) -> f64 {
        use crate::particles::get_properties;
        get_properties(particle_type).mass_kg
    }

    fn calculate_decay_time(&self, particle_type: ParticleType) -> Option<f64> {
        use crate::particles::get_properties;
        let props = get_properties(particle_type);
        props.width.map(|width| {
            if width > 0.0 {
                // Convert decay width to lifetime: τ = ħ/Γ
                use crate::constants::REDUCED_PLANCK_CONSTANT;
                REDUCED_PLANCK_CONSTANT / width
            } else {
                f64::INFINITY
            }
        })
    }

    fn update_particle_energies(&mut self) -> Result<()> {
        use crate::constants::C_SQUARED;
        for particle in &mut self.particles {
            let momentum_magnitude = particle.momentum.norm();
            let rest_energy = particle.mass * C_SQUARED;
            let kinetic_energy = if particle.mass > 0.0 {
                momentum_magnitude * momentum_magnitude / (2.0 * particle.mass)
            } else {
                momentum_magnitude * C_SQUARED // For massless particles
            };
            particle.energy = rest_energy + kinetic_energy;
        }
        Ok(())
    }

    fn calculate_interaction_range(&self, p1_type: ParticleType, p2_type: ParticleType) -> f64 {
        // Simplified interaction range calculation
        // In practice, this would depend on the specific interaction type
        let mass1 = self.get_particle_mass(p1_type);
        let mass2 = self.get_particle_mass(p2_type);
        
        // Use Compton wavelength as a rough estimate
        use crate::constants::{REDUCED_PLANCK_CONSTANT, C};
        let reduced_mass = if mass1 > 0.0 && mass2 > 0.0 {
            (mass1 * mass2) / (mass1 + mass2)
        } else {
            mass1.max(mass2)
        };
        
        if reduced_mass > 0.0 {
            REDUCED_PLANCK_CONSTANT / (reduced_mass * C)
        } else {
            1e-15 // Default range for massless particles
        }
    }

    fn process_particle_pair_interaction(&mut self, i: usize, j: usize, distance: f64) -> Result<()> {
        if i >= self.particles.len() || j >= self.particles.len() {
            return Ok(());
        }
        
        let p1 = &self.particles[i];
        let p2 = &self.particles[j];
        
        // Simple elastic collision for now
        // TODO: Implement proper quantum field theory interactions
        let interaction_event = InteractionEvent {
            timestamp: self.current_time,
            interaction_type: crate::types::InteractionType::ElectromagneticScattering,
            participants: vec![i, j],
            energy_exchanged: 0.0,
            momentum_transfer: Vector3::zeros(),
            products: vec![p1.particle_type, p2.particle_type],
            cross_section: 1e-28, // Default cross-section
        };
        
        self.interaction_history.push(interaction_event);
        Ok(())
    }
}

impl Drop for PhysicsEngine {
    fn drop(&mut self) {
        // Ensure FFI libraries are cleaned up gracefully when the engine is dropped.
        // This prevents resource leaks, especially from C/C++ libraries that don't
        // follow Rust's ownership model.
        log::info!("PhysicsEngine dropped.");
    }
}

// NOTE: ForceFieldParameters::default() is now implemented in quantum_chemistry.rs
// This duplicate implementation has been removed to avoid conflicts.

/// Stopping power data for particles in materials
#[derive(Debug, Clone, Serialize, Deserialize)]
pub struct StoppingPowerTable {
    pub energies_mev: Vec<f64>,
    pub stopping_powers_mev_cm2_g: Vec<f64>,
    pub range_mev_cm2_g: Vec<f64>,
    pub material: String,
}

/// Nuclear decay data
#[derive(Debug, Clone, Serialize, Deserialize)]
pub struct DecayData {
    pub half_life_seconds: f64,
    pub decay_modes: Vec<DecayMode>,
    pub q_value_mev: f64,
    pub daughter_products: Vec<(ParticleType, f64)>, // (particle, branching_ratio)
}

/// Material properties for particle interactions
#[derive(Debug, Clone, Serialize, Deserialize)]
pub struct MaterialProperties {
    pub name: String,
    pub density_g_cm3: f64,
    pub atomic_composition: Vec<(u32, f64)>, // (Z, fraction)
    pub mean_excitation_energy_ev: f64,
    pub radiation_length_cm: f64,
    pub nuclear_interaction_length_cm: f64,
}

// NOTE: BasisSet::sto_3g() is now implemented in quantum_chemistry.rs
// This duplicate implementation has been removed to avoid conflicts.

//-----------------------------------------------------------------------------//
// Type conversions between internal representations and shared physics types  //
//-----------------------------------------------------------------------------//

impl From<&FundamentalParticle> for shared_types::FundamentalParticle {
    fn from(p: &FundamentalParticle) -> Self {
        Self {
            particle_type: map_particle_type_to_shared(p.particle_type),
            position: p.position,
            momentum: p.momentum,
            velocity: p.velocity,
            spin: p.spin,
            color_charge: p.color_charge.map(|c| match c {
                ColorCharge::Red => shared_types::ColorCharge::Red,
                ColorCharge::Green => shared_types::ColorCharge::Green,
                ColorCharge::Blue => shared_types::ColorCharge::Blue,
                ColorCharge::AntiRed => shared_types::ColorCharge::AntiRed,
                ColorCharge::AntiGreen => shared_types::ColorCharge::AntiGreen,
                ColorCharge::AntiBlue => shared_types::ColorCharge::AntiBlue,
                ColorCharge::ColorSinglet => shared_types::ColorCharge::ColorSinglet,
            }),
            electric_charge: p.electric_charge,
            mass: p.mass,
            energy: p.energy,
            creation_time: p.creation_time,
            decay_time: p.decay_time,
            quantum_state: shared_types::QuantumState::default(),
            interaction_history: Vec::new(),
        }
    }
}

impl From<shared_types::InteractionEvent> for InteractionEvent {
    fn from(e: shared_types::InteractionEvent) -> Self {
        Self {
            timestamp: e.timestamp,
            interaction_type: map_interaction_type(e.interaction_type),
            participants: Vec::new(),
            energy_exchanged: e.energy_exchanged,
            momentum_transfer: e.momentum_transfer,
            products: e.particles_out.iter().map(|p| map_particle_type_from_shared(p.particle_type)).collect(),
            cross_section: e.cross_section,
        }
    }
}

fn map_particle_type_to_shared(pt: ParticleType) -> shared_types::ParticleType {
    use shared_types::ParticleType as S;
    match pt {
        ParticleType::WBoson | ParticleType::WBosonMinus => S::WMinus,
        ParticleType::ZBoson => S::Z,
        ParticleType::Photon => S::Photon,
        // Fallback simple mapping
        ParticleType::Electron => S::Electron,
        ParticleType::Positron => S::Positron,
        _ => S::Other(pt as u32),
    }
}

fn map_particle_type_from_shared(pt: shared_types::ParticleType) -> ParticleType {
    match pt {
        shared_types::ParticleType::WPlus | shared_types::ParticleType::WMinus => ParticleType::WBoson,
        shared_types::ParticleType::Z => ParticleType::ZBoson,
        shared_types::ParticleType::Photon => ParticleType::Photon,
        shared_types::ParticleType::Electron => ParticleType::Electron,
        _ => ParticleType::DarkMatter,
    }
}

fn map_interaction_type(it: shared_types::InteractionType) -> crate::types::InteractionType {
    match it {
        shared_types::InteractionType::Elastic | shared_types::InteractionType::Inelastic | shared_types::InteractionType::ElectromagneticScattering => crate::types::InteractionType::ElectromagneticScattering,
        shared_types::InteractionType::WeakDecay | shared_types::InteractionType::Decay => crate::types::InteractionType::WeakDecay,
        shared_types::InteractionType::StrongInteraction => crate::types::InteractionType::StrongInteraction,
        shared_types::InteractionType::GravitationalAttraction => crate::types::InteractionType::GravitationalAttraction,
        shared_types::InteractionType::Fusion => crate::types::InteractionType::NuclearFusion,
        shared_types::InteractionType::Fission => crate::types::InteractionType::NuclearFission,
        shared_types::InteractionType::PairProduction => crate::types::InteractionType::PairProduction,
        shared_types::InteractionType::Annihilation => crate::types::InteractionType::Annihilation,
        _ => crate::types::InteractionType::ElectromagneticScattering,
    }
}

impl QuantumField {
    pub fn new(_field_type: FieldType, _spacetime_grid: &SpacetimeGrid) -> Result<Self> {
        Ok(Self {
            field_type: _field_type,
            field_values: vec![vec![vec![Complex::new(0.0, 0.0); 10]; 10]; 10],
            field_derivatives: vec![vec![vec![Vector3::zeros(); 10]; 10]; 10],
            vacuum_expectation_value: Complex::new(0.0, 0.0),
            coupling_constants: HashMap::new(),
            lattice_spacing: 1e-15,
            boundary_conditions: BoundaryConditions::Periodic,
        })
    }
}

// FFI integration stub module completely removed - all physics now handled by native Rust implementations

impl PhysicsEngine {
    /// Internal native interaction processing routine (octree-based).
    fn process_native_interactions(&mut self) -> Result<()> {
        if self.particles.is_empty() {
            return Ok(());
        }

        // 1. Calculate the bounding box of all particles
        let mut min = self.particles[0].position;
        let mut max = self.particles[0].position;
        for p in self.particles.iter().skip(1) {
            min = min.inf(&p.position);
            max = max.sup(&p.position);
        }
        let center = (min + max) / 2.0;
        let half_dim = (max - min) / 2.0;

        // Add a small buffer to the boundary
        let half_dim_buffered = Vector3::new(
            half_dim.x.max(1.0),
            half_dim.y.max(1.0),
            half_dim.z.max(1.0),
        );

        // 2. Rebuild the octree for this step
        self.octree = Octree::new(AABB::new(center, half_dim_buffered));
        for i in 0..self.particles.len() {
            self.octree.insert(i, &self.particles[i].position);
        }

        // 3. Query for interactions
        for i in 0..self.particles.len() {
            let p1_pos = self.particles[i].position;
            let p1_type = self.particles[i].particle_type;
            // This should be based on the largest possible interaction range
            let interaction_range = 1e-14;
            let query_aabb = AABB::new(p1_pos, Vector3::new(interaction_range, interaction_range, interaction_range));

            let potential_neighbors = self.octree.query_range(&query_aabb);

            for &j in &potential_neighbors {
                if i >= j {
                    continue;
                }

                let p2_pos = self.particles[j].position;
                let p2_type = self.particles[j].particle_type;
                let distance = (p1_pos - p2_pos).norm();

                if distance < self.calculate_interaction_range(p1_type, p2_type) {
                    self.process_particle_pair_interaction(i, j, distance)?;
                }
            }
        }

        Ok(())
    }
}<|MERGE_RESOLUTION|>--- conflicted
+++ resolved
@@ -71,22 +71,6 @@
 pub use constants::*;
 
 // Add missing imports for constants and types
-<<<<<<< HEAD
-use crate::utils::K_E;
-use crate::general_relativity::{C, G, schwarzschild_radius};
-use crate::types::{PhysicsState, FusionReaction, InteractionEvent, InteractionType, MeasurementBasis, BoundaryConditions, MolecularOrbital, VibrationalMode, PotentialEnergySurface, ReactionCoordinate, NuclearShellState, ElectronicState};
-use crate::interaction_events::DecayChannel;
-use crate::particle_types::GluonField;
-use crate::interactions::InteractionMatrix;
-use crate::spatial::SpacetimeGrid;
-use crate::quantum::{QuantumVacuum, RunningCouplings, SymmetryBreaking};
-use crate::quantum_fields::FieldEquations;
-use crate::particles::ParticleAccelerator;
-use physics_types::ColorCharge;
-
-// Re-export canonical ParticleType from shared physics_types crate
-pub use physics_types::ParticleType;
-=======
 use crate::types::{
     MeasurementBasis, DecayChannel, NuclearShellState,
     GluonField, ElectronicState, MolecularOrbital, VibrationalMode,
@@ -96,54 +80,8 @@
 use crate::types::{PhysicsState, InteractionEvent};
 use crate::particle_types::BoundaryConditions;
 
-/// Fundamental particle types in the Standard Model
-#[derive(Debug, Clone, Copy, PartialEq, Eq, Hash, Serialize, Deserialize)]
-pub enum ParticleType {
-    // Quarks
-    Up, Down, Charm, Strange, Top, Bottom,
-    
-    // Leptons
-    Electron, ElectronNeutrino, ElectronAntiNeutrino, 
-    Muon, MuonNeutrino, MuonAntiNeutrino,
-    Tau, TauNeutrino, TauAntiNeutrino,
-    
-    // Antiparticles
-    Positron,
-    
-    // Gauge bosons
-    Photon, WBoson, WBosonMinus, ZBoson, Gluon,
-    
-    // Scalar bosons
-    Higgs,
-    
-    // Composite particles
-    Proton, Neutron, 
-    
-    // Light mesons (π, K, η)
-    PionPlus, PionMinus, PionZero,
-    KaonPlus, KaonMinus, KaonZero,
-    Eta,
-    
-    // Baryons (Λ, Σ, Ξ, Ω)
-    Lambda, SigmaPlus, SigmaMinus, SigmaZero,
-    XiMinus, XiZero, OmegaMinus,
-    
-    // Heavy quarkonium states
-    JPsi, Upsilon,
-    
-    // Atomic nuclei (by mass number)
-    Hydrogen, Helium, Lithium, Carbon, Nitrogen, Oxygen, Fluorine, Silicon, Phosphorus, Sulfur, Chlorine, Bromine, Iodine, Iron, // ... etc
-    
-    // Atoms
-    HydrogenAtom, HeliumAtom, CarbonAtom, OxygenAtom, IronAtom,
-    
-    // Molecules
-    H2, H2O, CO2, CH4, NH3, // ... complex molecules
-    
-    // Dark matter candidate
-    DarkMatter,
-}
->>>>>>> a36cd5bb
+// Re-export canonical ParticleType from shared physics_types crate
+pub use physics_types::ParticleType;
 
 /// Individual fundamental particle
 #[derive(Debug, Clone, Serialize, Deserialize)]
