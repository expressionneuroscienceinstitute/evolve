[package]
name = "physics_engine"
version = "0.1.0"
edition = "2021"

[dependencies]
nalgebra = { workspace = true, features = ["serde"] }
ndarray = { workspace = true }
rand = { workspace = true }
rand_chacha = { workspace = true }
rand_distr = { workspace = true }
fastrand = "1.9"
serde = { workspace = true }
serde_arrays = { workspace = true }
anyhow = { workspace = true }
thiserror = { workspace = true }
rayon = { workspace = true }
ordered-float = { workspace = true }
approx = { workspace = true }
once_cell = { workspace = true }
log = { workspace = true }
tracing = { workspace = true }
endf_parser = "0.2.0"
physics_types = { path = "../physics_types" }
itertools = "0.10"
libm = "0.2"
<<<<<<< HEAD
parking_lot = "0.12.4"
bincode.workspace = true
=======
bincode = "1.3"
parking_lot = "0.12"
>>>>>>> 81b96508

[features]
default = ["gpu-acceleration"]
# Enable full scientific fidelity at the cost of performance.
heavy = ["quantum-chemistry", "climate-sim", "geodynamics-sim", "amr"]
gpu-acceleration = []
simd = []
quantum-chemistry = []
climate-sim = []
geodynamics-sim = []
amr = []
FALSE = []<|MERGE_RESOLUTION|>--- conflicted
+++ resolved
@@ -24,13 +24,9 @@
 physics_types = { path = "../physics_types" }
 itertools = "0.10"
 libm = "0.2"
-<<<<<<< HEAD
+litm = "0.2"
+bincode = { workspace = true }
 parking_lot = "0.12.4"
-bincode.workspace = true
-=======
-bincode = "1.3"
-parking_lot = "0.12"
->>>>>>> 81b96508
 
 [features]
 default = ["gpu-acceleration"]
